--- conflicted
+++ resolved
@@ -6,7 +6,7 @@
 All fields can be named. Works best with [`MultiSubjectDesign`](@ref).
 
 # Fields
-- `basis::Any`: an object, if accessed, provides a 'basis function', e.g. `hanning(40)::Vector`, this defines the response at a single event. It will be weighted by the model prediction. Future versions will allow for functions, as of v0.3 this is restricted to array-like objects
+- `basis::Any`: an object, if accessed, provides a 'basis function', e.g. `hanning(40)::Vector`, this defines the response at a single event. It will be weighted by the model prediction. It is possible to also provide a function that evaluates to an `Vector`, with the `design` as input to the function, in that case, one has to specify the `maxlength` as well in a tuple. E.g. `basis=(myfun,40)`, which would automatically cut the output of `myfun` to 40 samples.
 - `formula::Any`: Formula-object in the style of MixedModels.jl e.g. `@formula 0 ~ 1 + cond + (1|subject)`. The left-hand side is ignored.
 - `β::Vector` Vector of betas (fixed effects), must fit the formula.
 - `σs::Dict` Dict of random effect variances, e.g. `Dict(:subject => [0.5, 0.4])` or to specify correlation matrix `Dict(:subject=>[0.5,0.4,I(2,2)],...)`. Technically, this will be passed to the MixedModels.jl `create_re` function, which creates the θ matrices.
@@ -43,36 +43,6 @@
 MixedModelComponent(basis, formula, β, σs, contrasts) =
     MixedModelComponent(basis, formula, β, σs, contrasts, 0)
 """
-<<<<<<< HEAD
-A multiple regression component for one subject
-
-- `basis`: an object, if accessed, provides a 'basis-function', e.g. `hanning(40)`, this defines the response at a single event. It will be weighted by the model-prediction. Can also be a tuple `(fun::Function,maxlength::Int)` with a function `fun` that either generates a matrix `size = (maxlength,size(design,1))` or a vector of vectors. If a larger matrix is generated, it is automatically cutoff at `maxlength`
-- `formula`: StatsModels Formula-Object  `@formula 0~1+cond` (left side must be 0)
-- `β` Vector of betas, must fit the formula
-- `contrasts`: Dict. Default is empty, e.g. `Dict(:condA=>EffectsCoding())`
-- `offset`: Int. Default is 0. Can be used to shift the basis function in time
-All arguments can be named, in that case `contrasts` and  `offset` are optional.
-
-Works best with `SingleSubjectDesign`
-```julia
-# use a hanning window of size 40 as the component basis
-LinearModelComponent(;
-    basis=hanning(40),
-    formula=@formula(0~1+cond),
-    β = [1.,2.],
-    contrasts=Dict(:cond=>EffectsCoding())
-)
-
-# define a function returning random numbers as the component basis
-maxlength = 15
-my_signal_function = d->rand(StableRNG(1),maxlength,length(d))
-LinearModelComponent(;
-    basis=(my_signal_function,maxlength),
-    formula=@formula(0~1),
-    β = [1.],
-)
-
-=======
     LinearModelComponent <: AbstractComponent
 
 A multiple regression component for one subject.
@@ -84,6 +54,8 @@
 - `formula::Any`: StatsModels `formula` object, e.g.  `@formula 0 ~ 1 + cond` (left-hand side must be 0).
 - `β::Vector` Vector of betas/coefficients, must fit the formula.
 - `contrasts::Dict` (optional): Determines which coding scheme to use for which categorical variables. Default is empty which corresponds to dummy coding.
+- `offset::Int`: Default is 0. Can be used to shift the basis function in time.
+
      For more information see <https://juliastats.org/StatsModels.jl/stable/contrasts>.
 
 # Examples
@@ -99,19 +71,13 @@
   formula: StatsModels.FormulaTerm{StatsModels.ConstantTerm{Int64}, Tuple{StatsModels.ConstantTerm{Int64}, StatsModels.Term}}
   β: Array{Float64}((2,)) [1.0, 2.0]
   contrasts: Dict{Symbol, EffectsCoding}
->>>>>>> 2650de36
 ```
 
 See also [`MixedModelComponent`](@ref), [`MultichannelComponent`](@ref).
 """
 @with_kw struct LinearModelComponent <: AbstractComponent
-<<<<<<< HEAD
-    basis::Union{Tuple{Function,Int},Array}
-    formula::FormulaTerm # e.g. 0~1+cond - left side must be "0"
-=======
     basis::Any
     formula::Any # e.g. 0 ~ 1 + cond - left side must be "0"
->>>>>>> 2650de36
     β::Vector
     contrasts::Dict = Dict()
     offset::Int = 0
@@ -204,7 +170,7 @@
     return MultichannelComponent(component, mg[:, ix], noise)
 end
 
-Base.length(c::AbstractComponent) = length(c.basis)
+
 Base.length(c::MultichannelComponent) = length(c.component)
 
 """
@@ -230,11 +196,7 @@
 """
 function n_channels(c::Vector{<:AbstractComponent})
     all_channels = n_channels.(c)
-<<<<<<< HEAD
-    @assert length(unique(all_channels)) == 1 "Error - projections of different components have to be of the same output (=> channel) dimension"
-=======
     @assert length(unique(all_channels)) == 1 "Error - projections of different channels cannot be different from each other."
->>>>>>> 2650de36
     return all_channels[1]
 end
 
@@ -244,21 +206,7 @@
     return all_channels[1]
 
 end
-"""
-<<<<<<< HEAD
-    simulate_component(rng,c::MultichannelComponent,design::AbstractDesign)
-Return the projection of a component from source to "sensor" space.
-"""
-function simulate_component(rng, c::MultichannelComponent, design::AbstractDesign)
-    y = simulate_component(rng, c.component, design)
-
-    for trial = 1:size(y, 2)
-        y[:, trial] .= y[:, trial] .+ simulate_noise(deepcopy(rng), c.noise, size(y, 1))
-    end
-
-    y_proj = kron(y, c.projection)
-    return reshape(y_proj, length(c.projection), size(y)...)
-end
+
 
 """
     basis(c::AbstractComponent)
@@ -272,9 +220,9 @@
 evaluates the basis, if basis is a vector, directly returns it. if basis is a tuple `(f::Function,maxlength::Int)`, evaluates the function with input `design`. Cuts the resulting vector or Matrix at `maxlength`
 """
 basis(c::AbstractComponent, design) = basis(basis(c), design)
-
-
 basis(b::AbstractVector, design) = b
+
+
 function basis(basis::Tuple{Function,Int}, design)
     f = basis[1]
     maxlength = basis[2]
@@ -315,11 +263,6 @@
     maxlength(c::Vector{<:AbstractComponent}) = maximum(length.(c))
     maxlength(components::Dict) 
 maximum of individual component lengths
-=======
-    maxlength(c::Vector{<:AbstractComponent}) = maximum(length.(c))
-
-Return the maximum of the individual components' lengths.
->>>>>>> 2650de36
 """
 maxlength(c::Vector{<:AbstractComponent}) = maximum(length.(c))
 
@@ -335,15 +278,11 @@
 
 """
     simulate_component(rng, c::LinearModelComponent, design::AbstractDesign)
-<<<<<<< HEAD
-Generate a linear model design matrix, weight it by c.β and multiply the result with the given basis vector.
-=======
 
 Generate a linear model design matrix, weight it by the coefficients `c.β` and multiply the result with the given basis vector.
 
 # Returns
-- `Matrix{Float64}`: Simulated component for each event in the events data frame. The output dimensions are `length(c.basis) x length(design)`.
->>>>>>> 2650de36
+- `Matrix{Float64}`: Simulated component for each event in the events data frame. The output dimensions are `length(basis(basis)) x length(design)`.
 
 # Examples
 ```julia-repl
@@ -399,7 +338,7 @@
 - `return_parameters::Bool = false`: Can be used to return the per-event parameters used to weight the basis function. Sometimes useful to inspect what is simulated.
 
 # Returns
-- `Matrix{Float64}`: Simulated component for each event in the events data frame. The output dimensions are `length(c.basis) x length(design)`.
+- `Matrix{Float64}`: Simulated component for each event in the events data frame. The output dimensions are `length(basis(basis)) x length(design)`.
 
 # Notes
 1) MixedModels/Sim does not allow simulation of data without white noise of the residuals. Because we want our own noise, we use the following trick to remove the MixedModels-Noise:
@@ -410,12 +349,6 @@
 
 2) Currently, it is not possible to use a different basis for fixed and random effects. If this is needed, some code-scaffold is available but commented out at the moment and requires a bit of implementation work.
 
-<<<<<<< HEAD
-julia> design = MultiSubjectDesign(;n_subjects=2,n_items=50,items_between=(;:cond=>["A","B"]))
-julia> c = UnfoldSim.MixedModelComponent([0.,1,1,0],@formula(0~1+cond+(1|subject)),[1,2],Dict(:subject=>[2],),Dict())
-julia> simulate_component(StableRNG(1),c,design)
-=======
->>>>>>> 2650de36
 
 
 # Examples
@@ -524,7 +457,7 @@
 Return the projection of a `MultichannelComponent c` from "source" to "sensor" space.
 
 # Returns
-- `Array{Float64,3}`: Projected simulated component for each event in the events data frame. The output dimensions are `length(c.projection) x length(c.basis) x length(design)`.
+- `Array{Float64,3}`: Projected simulated component for each event in the events data frame. The output dimensions are `length(c.projection) x length(basis(c)) x length(design)`.
 
 # Examples
 ```julia-repl
