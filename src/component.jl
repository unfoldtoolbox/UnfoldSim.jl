"""
    MixedModelComponent <: AbstractComponent

A component that adds a hierarchical relation between parameters according to a Linear Mixed Model (LMM) defined via `MixedModels.jl`.

All fields can be named. Works best with [`MultiSubjectDesign`](@ref).

# Fields
- `basis::Any`: an object, if accessed, provides a 'basis function', e.g. `hanning(40)::Vector`, this defines the response at a single event. It will be weighted by the model prediction. It is also possible to provide a function that evaluates to an `Vector` of `Vectors`, with the `design` as input to the function, the outer vector has to have `nrows(design)`, one for each event. The inner vector represents the basis functions which can be of different size (a ragged array). Alternatively, one can also return a Matrix with the second dimension representing `nrows(design)`. In the case of providing a function, one has to specify the `maxlength` as well in a tuple. E.g. `basis=(myfun,40)`, which would automatically cut the output of `myfun` to 40 samples. If your design depends on `rng`, e.g. because of `event_order_function=shuffle` or some special `SequenceDesign`, then you can provide a two-arguments function `(rng,design)->...`.
- `formula::Any`: Formula-object in the style of MixedModels.jl e.g. `@formula 0 ~ 1 + cond + (1|subject)`. The left-hand side is ignored.
- `β::Vector` Vector of betas (fixed effects), must fit the formula.
- `σs::Dict` Dict of random effect variances, e.g. `Dict(:subject => [0.5, 0.4])` or to specify correlation matrix `Dict(:subject=>[0.5,0.4,I(2,2)],...)`. Technically, this will be passed to the MixedModels.jl `create_re` function, which creates the θ matrices.
- `contrasts::Dict` (optional): Dict in the style of MixedModels.jl. Determines which coding scheme to use for which categorical variables. Default is empty which corresponds to dummy coding. For more information see <https://juliastats.org/StatsModels.jl/stable/contrasts>.

# Examples
```julia-repl
julia> MixedModelComponent(;
           basis = hanning(40),
           formula = @formula(0 ~ 1 + cond + (1 + cond|subject)),
           β = [1., 2.],
           σs= Dict(:subject => [0.5, 0.4]),
           contrasts=Dict(:cond => EffectsCoding())
       )
MixedModelComponent
  basis: Array{Float64}((40,)) [0.0, 0.006474868681043577, 0.02573177902642726, 0.0572719871733951, 0.10027861829824952, 0.1536378232452003, 0.21596762663442215, 0.28565371929847283, 0.3608912680417737, 0.43973165987233853  …  0.43973165987233853, 0.3608912680417737, 0.28565371929847283, 0.21596762663442215, 0.1536378232452003, 0.10027861829824952, 0.0572719871733951, 0.02573177902642726, 0.006474868681043577, 0.0]
  formula: StatsModels.FormulaTerm{StatsModels.ConstantTerm{Int64}, Tuple{StatsModels.ConstantTerm{Int64}, StatsModels.Term, StatsModels.FunctionTerm{typeof(|), Vector{StatsModels.AbstractTerm}}}}
  β: Array{Float64}((2,)) [1.0, 2.0]
  σs: Dict{Symbol, Vector{Float64}}
  contrasts: Dict{Symbol, EffectsCoding}
```

See also [`LinearModelComponent`](@ref), [`MultichannelComponent`](@ref).
"""
@with_kw struct MixedModelComponent <: AbstractComponent
    basis::Any
    formula::Any # e.g. 0~1+cond 
    β::Vector
    σs::Dict # Dict(:subject=>[0.5,0.4]) or to specify correlationmatrix Dict(:subject=>[0.5,0.4,I(2,2)],...)
    contrasts::Dict = Dict()
    offset::Int = 0
end
MixedModelComponent(basis, formula, β, σs, contrasts) =
    MixedModelComponent(basis, formula, β, σs, contrasts, 0)
"""
    LinearModelComponent <: AbstractComponent

A multiple regression component for one subject.

All fields can be named. Works best with [`SingleSubjectDesign`](@ref).

# Fields
- `basis::Any`: an object, if accessed, provides a 'basis function', e.g. `hanning(40)::Vector`, this defines the response at a single event. It will be weighted by the model prediction. It is also possible to provide a function that evaluates to an `Vector` of `Vectors`, with the `design` as input to the function, the outer vector has to have `nrows(design)`, one for each event. The inner vector represents the basis functions which can be of different size (a ragged array). Alternatively, one can also return a Matrix with the second dimension representing `nrows(design)`. In the case of providing a function, one has to specify the `maxlength` as well in a tuple. E.g. `basis=(myfun,40)`, which would automatically cut the output of `myfun` to 40 samples. If your design depends on `rng`, e.g. because of `event_order_function=shuffle` or some special `SequenceDesign`, then you can provide a two-arguments function `(rng,design)->...`.
- `formula::Any`: StatsModels `formula` object, e.g.  `@formula 0 ~ 1 + cond` (left-hand side must be 0).
- `β::Vector` Vector of betas/coefficients, must fit the formula.
- `contrasts::Dict` (optional): Determines which coding scheme to use for which categorical variables. Default is empty which corresponds to dummy coding. For more information see <https://juliastats.org/StatsModels.jl/stable/contrasts>.
- `offset::Int = 0`: Can be used to shift the basis function in time (in samples).

# Examples
```julia-repl
julia> LinearModelComponent(;
           basis = hanning(40),
           formula = @formula(0 ~ 1 + cond),
           β = [1., 2.],
           contrasts = Dict(:cond => EffectsCoding())
       )
LinearModelComponent
  basis: Array{Float64}((40,)) [0.0, 0.006474868681043577, 0.02573177902642726, 0.0572719871733951, 0.10027861829824952, 0.1536378232452003, 0.21596762663442215, 0.28565371929847283, 0.3608912680417737, 0.43973165987233853  …  0.43973165987233853, 0.3608912680417737, 0.28565371929847283, 0.21596762663442215, 0.1536378232452003, 0.10027861829824952, 0.0572719871733951, 0.02573177902642726, 0.006474868681043577, 0.0]
  formula: StatsModels.FormulaTerm{StatsModels.ConstantTerm{Int64}, Tuple{StatsModels.ConstantTerm{Int64}, StatsModels.Term}}
  β: Array{Float64}((2,)) [1.0, 2.0]
  contrasts: Dict{Symbol, EffectsCoding}
```

See also [`MixedModelComponent`](@ref), [`MultichannelComponent`](@ref).
"""
@with_kw struct LinearModelComponent <: AbstractComponent
    basis::Any
    formula::Any # e.g. 0 ~ 1 + cond - left side must be "0"
    β::Vector
    contrasts::Dict = Dict()
    offset::Int = 0
    function LinearModelComponent(basis, formula, β, contrasts, offset)
        @assert isa(basis, Tuple{Function,Int}) "`basis` needs to be an `::Array` or a `Tuple(function::Function,maxlength::Int)`"
        @assert basis[2] > 0 "`maxlength` needs to be longer than 0"
        new(basis, formula, β, contrasts, offset)
    end
    LinearModelComponent(basis::Array, formula, β, contrasts, offset) =
        new(basis, formula, β, contrasts, offset)
end

# backwards compatability after introducing the `offset` field
LinearModelComponent(basis, formula, β, contrasts) =
    LinearModelComponent(basis, formula, β, contrasts, 0)

"""
    get_offset(AbstractComponent)

Should the `basis` be shifted? Returns c.offset for most components, if not implemented for a type, returns 0. Can be positive or negative, but has to be an Integer.
"""
get_offset(c::AbstractComponent)::Int = 0
get_offset(c::LinearModelComponent)::Int = c.offset
get_offset(c::MixedModelComponent)::Int = c.offset
get_offset(c::Vector{<:AbstractComponent}) = get_offset.(c)
get_offset(d::Dict{<:Char,<:Vector{<:AbstractComponent}}) =
    Dict(k => get_offset(v) for (k, v) in d)

maxoffset(c::Vector{<:AbstractComponent}) = maximum(get_offset.(c))
maxoffset(d::Dict{<:Char,<:Vector{<:AbstractComponent}}) = maximum(maxoffset.(values(d)))
minoffset(c::Vector{<:AbstractComponent}) = minimum(get_offset.(c))
minoffset(d::Dict{<:Char,<:Vector{<:AbstractComponent}}) = minimum(minoffset.(values(d)))



"""
    MultichannelComponent <: AbstractComponent

Projects a `AbstractComponent` to multiple "channels" via the `projection` vector.
    
Optionally, `noise` can be added to the source prior to projection.
By default a `MultichannelComponent` can be constructed using one of the following options for `projection`:
- `projection::AbstractVector`: Directly pass a custom projection vector.
- `projection::Pair{<:AbstractHeadmodel,String}`: Generate a projection vector by specifying which headmodel to use and which sources should be active.

# Fields
- `component::AbstractComponent`: The component that should be projected to the sensors.
- `projection::AbstractVector` or `projection::Pair{<:AbstractHeadmodel,String}`: Vector `p` that projects the (source) component `c[t]` (where `t` is time) to the sensors `s`.
    The length of `p` equals the number of sensors `s`. Typically, it is a slice of the leadfield matrix. `out[s,t] = p[s]*c[t]`.
- `noise::AbstractNoise` (optional): Noise added in the source space. Default is `NoNoise`.

# Examples
```julia-repl
# Variant 1: Specify the projection vector manually
julia> c1 = LinearModelComponent(; basis = p100(), formula = @formula(0 ~ 1), β = [1]);

julia> mc1 = UnfoldSim.MultichannelComponent(c, [1, 2, -1, 3, 5, 2.3, 1])
MultichannelComponent
  component: LinearModelComponent
  projection: Array{Float64}((7,)) [1.0, 2.0, -1.0, 3.0, 5.0, 2.3, 1.0]
  noise: NoNoise NoNoise()

# Variant 2: Use a headmodel and specify a source
julia> c2 = LinearModelComponent(; basis = p300(), formula = @formula(0 ~ 1), β = [1]);

julia> hart = headmodel(type = "hartmut");
Please cite: HArtMuT: Harmening Nils, Klug Marius, Gramann Klaus and Miklody Daniel - 10.1088/1741-2552/aca8ce

julia> mc2 = UnfoldSim.MultichannelComponent(c2, hart => "Right Occipital Pole")
MultichannelComponent
  component: LinearModelComponent
  projection: Array{Float64}((227,)) [-0.03461859471337842, -0.04321094803502425, 0.0037088347968313525, -0.014722528968861278, -0.0234889834534478, 0.02731807504242923, 0.038863688452528036, 0.1190531258070562, -0.09956890221613562, -0.0867729334438599  …  0.37435404409695094, -0.020863789022627935, 0.25627478723535513, -0.05777985212119245, 0.37104376432271147, -0.19446620423767172, 0.2590764703721097, -0.12923837607416555, 0.1732886690359311, 0.4703016561960567]
  noise: NoNoise NoNoise()
```

See also [`LinearModelComponent`](@ref), [`MixedModelComponent`](@ref).
"""
@with_kw struct MultichannelComponent <: AbstractComponent
    component::AbstractComponent
    projection::AbstractVector
    noise::AbstractNoise # optional
end

MultichannelComponent(c::AbstractComponent, p) =
    MultichannelComponent(c::AbstractComponent, p, NoNoise())

function MultichannelComponent(
    component::AbstractComponent,
    projection::Pair{<:AbstractHeadmodel,String},
    noise::AbstractNoise,
)
    ix = closest_src(projection[1], projection[2])
    mg = magnitude(projection[1])
    return MultichannelComponent(component, mg[:, ix], noise)
end


Base.length(c::MultichannelComponent) = length(c.component)

"""
    n_channels(c::AbstractComponent)

Return the number of channels for the given component `c`. By default = 1.
"""
n_channels(c::AbstractComponent) = 1

"""
    n_channels(c::MultichannelComponent)

For `MultichannelComponent` return the length of the projection vector.

"""
n_channels(c::MultichannelComponent) = length(c.projection)


"""
    n_channels(c::Vector{<:AbstractComponent})
    n_channels(c::Dict)

For a vector of `MultichannelComponent`s or a Dict of components, return the number of channels for the first component but assert all are of equal length.
"""
function n_channels(c::Vector{<:AbstractComponent})
    all_channels = n_channels.(c)
    @assert length(unique(all_channels)) == 1 "Error - projections of different channels cannot be different from each other."
    return all_channels[1]
end

function n_channels(components::Dict)
    all_channels = [n_channels(c) for c in values(components)]
    @assert length(unique(all_channels)) == 1 "Error - projections of different components have to be of the same output (=> channel) dimension"
    return all_channels[1]

end


"""
    get_basis([rng],c::AbstractComponent)

Return the basis of the component (typically `c.basis`). rng is optional and ignored, but exists to have the same interface as `get_basis(c,design)`.
"""
get_basis(c::AbstractComponent) = c.basis
get_basis(rng::AbstractRNG, c::AbstractComponent) = get_basis(c)


"""
     get_basis(c::AbstractComponent, design)
     get_basis(rng, c::AbstractComponent, design)
     
Evaluate the basis, if basis is a vector, directly returns it. If basis is a tuple `(f::Function, maxlength::Int)`, evaluate the function with input `design`. Cut the resulting vector or Matrix at `maxlength`.

To ensure the same design can be generated, `rng` should be the global simulation `rng`. If not specified, `MersenneTwister(1)` is used.
"""
get_basis(basis, design) = get_basis(MersenneTwister(1), basis, design)
get_basis(rng, c::AbstractComponent, design) = get_basis(rng, get_basis(c), design)
get_basis(rng, b::AbstractVector, design) = b


_get_basis_length(basis_out::AbstractMatrix) = size(basis_out, 2)
_get_basis_length(basis_out::AbstractVector{<:AbstractVector}) = length(basis_out)
_get_basis_length(basis_out) = error(
    "Component basis function needs to either return a Vector of vectors or a Matrix ",
)

function get_basis(rng::AbstractRNG, basis::Tuple{Function,Int}, design)
    f = basis[1]
    maxlength = basis[2]
    basis_out = applicable(f, rng, design) ? f(rng, design) : f(design)
    l = _get_basis_length(basis_out)

    @assert l == length(design) "Component basis function needs to either return a Matrix with dim(2) == length(design) [$l / $(length(design))], or a Vector of Vectors with length(b) == length(design) [$l / $(length(design))]. "
    limit_basis(basis_out, maxlength)
end

"""
    limit_basis(b::AbstractVector{<:AbstractVector}, maxlength)

    Cut all basis vectors to `maxlength` and pad them with 0s if they are shorter than `maxlength`.
"""
function limit_basis(b::AbstractVector{<:AbstractVector}, maxlength)

    # first cut off after maxlength
    b = limit_basis.(b, maxlength)
    # now fill up with 0's
    Δlengths = maxlength .- length.(b)

    b = pad_array.(b, Δlengths, 0)
    basis_out = reduce(hcat, b)

    return basis_out
end
limit_basis(b::AbstractVector{<:Number}, maxlength) = b[1:min(length(b), maxlength)]
limit_basis(b::AbstractMatrix, maxlength) = b[1:min(length(b), maxlength), :]

Base.length(c::AbstractComponent) =
    isa(get_basis(c), Tuple) ? get_basis(c)[2] : length(get_basis(c))

"""
    maxlength(c::Vector{<:AbstractComponent}) = maximum(length.(c))
    maxlength(components::Dict) 

Return the maximum of the individual components' lengths.
"""
maxlength(c::Vector{<:AbstractComponent}) = maximum(length.(c))
maxlength(components::Dict) = maximum([maximum(length.(c)) for c in values(components)])

"""
    simulate_component(rng, c::AbstractComponent, simulation::Simulation)

By default call `simulate_component` with `(rng, c::Abstractcomponent, design::AbstractDesign)` instead of the whole simulation. This function exist solely to provide a "hook" if for a custom component something else than the design is necessary, e.g. a dependency on the onsets, noise or similar.
"""
simulate_component(rng, c::AbstractComponent, simulation::Simulation) =
    simulate_component(rng, c, simulation.design)

"""
    simulate_component(rng, c::LinearModelComponent, design::AbstractDesign)

Generate a linear model design matrix, weight it by the coefficients `c.β` and multiply the result with the given basis vector.

# Returns
- `Matrix{Float64}`: Simulated component for each event in the events data frame. The output dimensions are `length(get_basis(c.basis)) x length(design)`.

# Examples
```julia-repl
julia> design = SingleSubjectDesign(; conditions = Dict(:cond => ["natural", "artificial"]));

julia> c = UnfoldSim.LinearModelComponent([0, 1, 1, 0], @formula(0 ~ 1 + cond), [1, 2], Dict());

julia> using StableRNGs

julia> simulate_component(StableRNG(1), c, design)
4×2 Matrix{Float64}:
 0.0  0.0
 3.0  1.0
 3.0  1.0
 0.0  0.0
```
"""
function simulate_component(rng, c::LinearModelComponent, design::AbstractDesign)
    events = generate_events(deepcopy(rng), design)
    X = generate_designmatrix(c.formula, events, c.contrasts)
    y = X * c.β

    return y' .* get_basis(deepcopy(rng), c, design)
end


"""
Helper function to generate a designmatrix from formula, events and contrasts.
"""
function generate_designmatrix(formula, events, contrasts)
    # special case, intercept only 
    # https://github.com/JuliaStats/StatsModels.jl/issues/269
    if formula.rhs == ConstantTerm(1)
        X = ones(nrow(events), 1)
    else
        if isempty(contrasts)
            m = StatsModels.ModelFrame(formula, events)
        else
            m = StatsModels.ModelFrame(formula, events; contrasts = contrasts)
        end
        X = StatsModels.modelmatrix(m)
    end
    return X
end

"""
    simulate_component(rng, c::MixedModelComponent, design::AbstractDesign, return_parameters = false)

Generate a MixedModel and simulate data according to the given parameters `c.β` and `c.σs`.


# Keyword arguments
- `return_parameters::Bool = false`: Can be used to return the per-event parameters used to weight the basis function. Sometimes useful to inspect what is simulated.

# Returns
- `Matrix{Float64}`: Simulated component for each event in the events data frame. The output dimensions are `length(get_basis(basis)) x length(design)`.

# Notes
1) MixedModels/Sim does not allow simulation of data without white noise of the residuals. Because we want our own noise, we use the following trick to remove the MixedModels-Noise:
Practically, we upscale the specified `σs` by factor 10_000, and request a white-noise-level of `σ = 0.0001`.
Internally in MixedModels/Sim, `σs` are relative to `σ`, and thus are normalized correctly, while keeping the noise 10_000 times smaller than the random effects

We cannot exclude that this trick runs into strange numerical issues if the random effect `σs` are very large compared to the fixed effects.

2) Currently, it is not possible to use a different basis for fixed and random effects. If this is needed, some code-scaffold is available but commented out at the moment and requires a bit of implementation work.



# Examples
```julia-repl
julia> design = MultiSubjectDesign(; n_subjects = 2, n_items = 6, items_between = Dict(:cond => ["A", "B"]));

julia> c = UnfoldSim.MixedModelComponent([0, 1, 1, 0], @formula(0 ~ 1 + cond + (1|subject)), [1, 2], Dict(:subject => [2],), Dict());

julia> using StableRNGs

julia> simulate_component(StableRNG(1), c, design)
4×12 Matrix{Float64}:
 -0.0      -0.0       -0.0      -0.0       -0.0     -0.0       0.0       0.0      0.0       0.0      0.0       0.0
 -2.70645  -0.706388  -2.70632  -0.706482  -2.7066  -0.706424  0.325722  2.32569  0.325627  2.32564  0.325468  2.32565
 -2.70645  -0.706388  -2.70632  -0.706482  -2.7066  -0.706424  0.325722  2.32569  0.325627  2.32564  0.325468  2.32565
 -0.0      -0.0       -0.0      -0.0       -0.0     -0.0       0.0       0.0      0.0       0.0      0.0       0.0

julia> simulate_component(StableRNG(1), c, design, return_parameters = true)
1×12 Matrix{Float64}:
 -2.70645  -0.706388  -2.70632  -0.706482  -2.7066  -0.706424  0.325722  2.32569  0.325627  2.32564  0.325468  2.32565
```
"""
function simulate_component(
    rng,
    c::MixedModelComponent,
    design::AbstractDesign;
    return_parameters = false,
)
    events = generate_events(deepcopy(rng), design)

    # add the mixed models lefthandside
    lhs_column = :tmp_dv
    @assert string(lhs_column) ∉ names(events) "Error: Wow you are unlucky, we have to introduce a temporary lhs-symbol which we name ``:tmp_dv` - you seem to have a condition called `:tmp_dv` in your dataset as well. Please rename it!"
    f = FormulaTerm(Term(:tmp_dv), c.formula.rhs)
    events[!, lhs_column] .= 0

    # create dummy
    if isempty(c.contrasts)
        m = MixedModels.MixedModel(f, events)
    else
        m = MixedModels.MixedModel(f, events; contrasts = c.contrasts)
    end


    # empty epoch data
    #epoch_data_component = zeros(Int(length(c.basis)), length(design))

    # residual variance for lmm
    σ_lmm = 0.0001

    named_random_effects = weight_σs(c.σs, 1.0, σ_lmm)
    θ = createθ(m; named_random_effects...)
    @debug named_random_effects, θ, m.θ
    try
        simulate!(deepcopy(rng), m.y, m; β = c.β, σ = σ_lmm, θ = θ)
    catch e
        if isa(e, DimensionMismatch)
            @warn "Most likely your σs's do not match the formula!"
        elseif isa(e, ArgumentError)
            @warn "Most likely your β's do not match the formula!"
        end
        rethrow(e)
    end

    # in case the parameters are of interest, we will return those, not them weighted by basis
    b = return_parameters ? [1.0] : get_basis(deepcopy(rng), c, design)
    # in case get_basis returns a Matrix, it will be trial x time (or the transpose of it, we didnt check when writing this comment), thus we only need to scale each row by the scaling factor from the LMM
    # in case get_basis returns a Vector of length time, it needs to be "repeated" to a trial x time matrix and then scaled again. The kronecker product efficiently does that.
    if isa(b, AbstractMatrix)
        epoch_data_component = ((m.y' .* b))
    else
        epoch_data_component = kron(b, m.y')
    end
    return epoch_data_component
    #=
        else
            # iterate over each timepoint
            for t in eachindex(c.basis)

                # select weight from basis
                # right now, it is the same, but maybe changein thefuture?
                basis_β = c.basis[t]
                basis_σs = c.basis[t]


                # weight random effects by the basis function
                named_random_effects = weight_σs(c.σs, basis_σs, σ_lmm)

                θ = createθ(m; named_random_effects...)


                # simulate with new parameters; will update m.y
                simulate!(deepcopy(rng), m.y, m; β = basis_β .* c.β, σ = σ_lmm, θ = θ)

                # save data to array
                epoch_data_component[t, :] = m.y
            end
        end
        return epoch_data_component
    =#
end

"""
    simulate_component(rng, c::MultichannelComponent, design::AbstractDesign)

Return the projection of a `MultichannelComponent c` from "source" to "sensor" space.

# Returns
- `Array{Float64,3}`: Projected simulated component for each event in the events data frame. The output dimensions are `length(c.projection) x length(get_basis(c)) x length(design)`.

# Examples
```julia-repl
julia> design = SingleSubjectDesign(; conditions = Dict(:cond => ["natural", "artificial"]));

julia> c = LinearModelComponent(; basis = p100(), formula = @formula(0 ~ 1 + cond), β = [1, 0.5]);
julia> mc = UnfoldSim.MultichannelComponent(c, [1, 2, -1, 3, 5, 2.3, 1], PinkNoise());

julia> using StableRNGs

julia> simulate_component(StableRNG(1), mc, design)
7×15×2 Array{Float64, 3}:
[:, :, 1] =
  0.859626   1.16574   0.959523   0.757522   1.17639   1.65156   1.3742    1.76706   2.76971   2.0306    1.17429   1.00922   1.09519   0.754659   2.25662
  1.71925    2.33147   1.91905    1.51504    2.35278   3.30312   2.7484    3.53412   5.53942   4.0612    2.34858   2.01845   2.19039   1.50932    4.51324
 -0.859626  -1.16574  -0.959523  -0.757522  -1.17639  -1.65156  -1.3742   -1.76706  -2.76971  -2.0306   -1.17429  -1.00922  -1.09519  -0.754659  -2.25662
  2.57888    3.49721   2.87857    2.27257    3.52917   4.95469   4.1226    5.30118   8.30913   6.09179   3.52287   3.02767   3.28558   2.26398    6.76985
  4.29813    5.82868   4.79761    3.78761    5.88194   8.25781   6.871     8.8353   13.8485   10.153     5.87145   5.04612   5.47597   3.7733    11.2831
  1.97714    2.68119   2.2069     1.7423     2.70569   3.79859   3.16066   4.06424   6.37033   4.67037   2.70087   2.32121   2.51894   1.73572    5.19022
  0.859626   1.16574   0.959523   0.757522   1.17639   1.65156   1.3742    1.76706   2.76971   2.0306    1.17429   1.00922   1.09519   0.754659   2.25662

[:, :, 2] =
  0.859626   1.16574   0.959523   0.757522   1.17639   1.65156   1.31571   1.56047   2.39471   1.54567   0.689367   0.634223   0.888605   0.69617   2.25662
  1.71925    2.33147   1.91905    1.51504    2.35278   3.30312   2.63142   3.12094   4.78942   3.09135   1.37873    1.26845    1.77721    1.39234   4.51324
 -0.859626  -1.16574  -0.959523  -0.757522  -1.17639  -1.65156  -1.31571  -1.56047  -2.39471  -1.54567  -0.689367  -0.634223  -0.888605  -0.69617  -2.25662
  2.57888    3.49721   2.87857    2.27257    3.52917   4.95469   3.94713   4.68142   7.18413   4.63702   2.0681     1.90267    2.66582    2.08851   6.76985
  4.29813    5.82868   4.79761    3.78761    5.88194   8.25781   6.57855   7.80236  11.9735    7.72837   3.44684    3.17112    4.44303    3.48085  11.2831
  1.97714    2.68119   2.2069     1.7423     2.70569   3.79859   3.02613   3.58909   5.50783   3.55505   1.58554    1.45871    2.04379    1.60119   5.19022
  0.859626   1.16574   0.959523   0.757522   1.17639   1.65156   1.31571   1.56047   2.39471   1.54567   0.689367   0.634223   0.888605   0.69617   2.25662
```
"""
function simulate_component(rng, c::MultichannelComponent, design::AbstractDesign)
    y = simulate_component(rng, c.component, design)

    for trial = 1:size(y, 2)
        y[:, trial] .= y[:, trial] .+ simulate_noise(deepcopy(rng), c.noise, size(y, 1))
    end

    y_proj = kron(y, c.projection)
    return reshape(y_proj, length(c.projection), size(y)...)
end

"""
    weight_σs(σs::Dict, b_σs::Float64, σ_lmm::Float64)

Weight a `σs` Dict for MixedModels.jl by `b_σs`, a scaling factor typically from a `basis`.

Finally scales it again by `σ_lmm`, as a trick to simulate noise-free LMMs (see `MixedModelsComponent`)

In the future, we anticipate a function
    `function weight_σs(σs::Dict,b_σs::Dict,σ_lmm::Float64)`
where each `σs` entry can be weighted individually by a matching `b_σs`, but it is not implemented.

# Arguments
- `σs::Dict` = a Dict of random effects as output of MixedModels.create_re
- `b_σs::Float64` = a scaling factor, typically one entry of a basis function from a component
- `σ_lmm::Float64` = a scaling factor to simulate near-zero noise LMMs
# Returns
    `NamedTuple` of the weighted random effects

"""
function weight_σs(σs::Dict, b_σs::Float64, σ_lmm::Float64)
    #k = (collect(keys(σs))...,)
    #val = values(σs)

    keys = Symbol[]
    vals = LowerTriangular[]

    for (k, v) in σs

        scale = (x) -> b_σs ./ σ_lmm .* x

        if v[end] isa Matrix
            v = create_re.(scale(v[1:end-1])...; corrmat = v[end])
        else
            v = create_re.(scale(v)...;)
        end

        push!(keys, k)
        push!(vals, v)
    end

    named_random_effects = NamedTuple(keys .=> vals)

    return named_random_effects
end

#----

"""
    simulate_responses(
        rng,
        components::Vector{<:AbstractComponent},
        simulation::Simulation)

Simulate multiple component responses and accumulate them on a per-event basis.

# Returns
- `epoch_data`: `Matrix` (or `Array` in the multi-channel case) of combined simulated components.
    The output dimensions are `maxlength(components) x length(simulation.design)` for single-channel components and
    `n_channels(components) x maxlength(components) x length(simulation.design)` for multi-channel components.

# Examples
```julia-repl
julia> design = SingleSubjectDesign(; conditions = Dict(:cond => ["natural", "artificial"]));

julia> c1 = LinearModelComponent(; basis = p100(), formula = @formula(0 ~ 1 + cond), β = [1, 0.5]);
julia> c2 = LinearModelComponent(; basis = p300(), formula = @formula(0 ~ 1), β = [2]);

julia> simulation = Simulation(design, [c1, c2], UniformOnset(; width = 0, offset = 30), PinkNoise());

julia> using StableRNGs

julia> simulate_responses(StableRNG(1), [c1, c2], simulation)
45×2 Matrix{Float64}:
 0.0        0.0
 0.0        0.0
 0.0        0.0
 0.0        0.0
 0.0        0.0
 ⋮          
 0.352614   0.352614
 0.203907   0.203907
 0.0924246  0.0924246
 0.0233794  0.0233794
 0.0        0.0
```
"""
function simulate_responses(
    rng,
    components::Vector{<:AbstractComponent},
<<<<<<< HEAD
    simulation::Simulation{SimDataType},
) where {SimDataType}
    if n_channels(components) > 1
        epoch_data = zeros(
            SimDataType,
            n_channels(components),
            maxlength(components),
            length(simulation.design),
        )
    else
        epoch_data = zeros(SimDataType, maxlength(components), length(simulation.design))
    end
=======
    simulation::Simulation,
)
    epoch_data = init_epoch_data(deepcopy(rng), components, simulation.design)
    simulate_responses!(rng, epoch_data, components, simulation)
    return epoch_data
end
>>>>>>> a65d6269

function simulate_responses!(
    rng,
    epoch_data::AbstractArray,
    components::Vector,
    simulation::Simulation,
)
    for c in components
        simulate_and_add!(epoch_data, c, simulation, deepcopy(rng)) # TODO: `deepcopy` necessary?
    end
    return epoch_data
end


""" 
Initializes an Array with zeros. Returns either a 2-dimensional for component-length  x length(design), or a 3-D for channels x component-length x length(design)

"""
function init_epoch_data(rng, components, design)
    max_offset = maxoffset(components)
    min_offset = minoffset(components)
    range_offset = (max_offset - min_offset)
    if n_channels(components) > 1
        epoch_data = zeros(
            n_channels(components),
            maxlength(components) + range_offset,
            length(deepcopy(rng), design),
        )
    else
        epoch_data =
            zeros(maxlength(components) + range_offset, length(deepcopy(rng), design))
    end
    return epoch_data
end

"""
    simulate_responses(
        rng,
        event_component_dict::Dict,
        s::Simulation)

Per event, simulate the components specified by the Dict, and return the epoched_data array.
Internally wraps the designs in a `SubselectDesign` for each event type, so that only the relevant trials are simulated.
If a `_` is present, it is ignored.

# Arguments
- `rng`: Random number generator.
- `event_component_dict::Dict`: Dictionary mapping character event types to Vector of components
- `s::Simulation`: Simulation object containing design and other parameters.    

"""
function simulate_responses(rng, event_component_dict::Dict, s::Simulation)
    #@debug rng.state
    epoch_data = init_epoch_data(deepcopy(rng), event_component_dict, s.design)
    #@debug rng.state
    evts = generate_events(deepcopy(rng), s.design)
    #@debug rng.state
    @debug size(epoch_data), size(evts)
    multichannel = n_channels(event_component_dict) > 1
    for key in keys(event_component_dict)
        # we don't remember why we explicitly check for key == '_', maybe can be removed in future iterations
        if key == '_'
            continue
        end
        s_key = Simulation(
            s.design |> x -> SubselectDesign(x, key),
            event_component_dict,
            s.onset,
            s.noisetype,
        )
        ix = evts.event .== key
        if multichannel
            simulate_responses!(
                deepcopy(rng),
                @view(epoch_data[:, :, ix]),
                event_component_dict[key],
                s_key,
            )
        else
            #@debug sum(ix), size(simulate_responses(rng, event_component_dict[key], s_key)), key
            simulate_responses!(
                deepcopy(rng),
                @view(epoch_data[:, ix]),
                event_component_dict[key],
                s_key,
            )
        end
    end
    return epoch_data
end

"""
    simulate_and_add!(epoch_data::AbstractMatrix, c, simulation, rng)
    simulate_and_add!(epoch_data::AbstractArray, c, simulation, rng)

Helper function to call `simulate_component` and add it to a provided Array `epoch_data`.
"""
function simulate_and_add!(
    epoch_data::AbstractMatrix,
    component::AbstractComponent,
    simulation,
    rng,
)
    @debug "matrix"

    off = get_offset(component) - minoffset(simulation.components)


    @views epoch_data[(1+off):(length(component)+off), :] .+=
        simulate_component(rng, component, simulation)
end
function simulate_and_add!(
    epoch_data::AbstractArray,
    component::AbstractComponent,
    simulation,
    rng,
)
    @debug "3D Array"
    off = get_offset(component) - minoffset(simulation.components)
    @views epoch_data[:, (1+off):(length(component)+off), :] .+=
        simulate_component(rng, component, simulation)
end<|MERGE_RESOLUTION|>--- conflicted
+++ resolved
@@ -601,27 +601,12 @@
 function simulate_responses(
     rng,
     components::Vector{<:AbstractComponent},
-<<<<<<< HEAD
     simulation::Simulation{SimDataType},
-) where {SimDataType}
-    if n_channels(components) > 1
-        epoch_data = zeros(
-            SimDataType,
-            n_channels(components),
-            maxlength(components),
-            length(simulation.design),
-        )
-    else
-        epoch_data = zeros(SimDataType, maxlength(components), length(simulation.design))
-    end
-=======
-    simulation::Simulation,
 )
-    epoch_data = init_epoch_data(deepcopy(rng), components, simulation.design)
+    epoch_data = init_epoch_data(SimDataType, deepcopy(rng), components, simulation.design)
     simulate_responses!(rng, epoch_data, components, simulation)
     return epoch_data
 end
->>>>>>> a65d6269
 
 function simulate_responses!(
     rng,
@@ -640,19 +625,20 @@
 Initializes an Array with zeros. Returns either a 2-dimensional for component-length  x length(design), or a 3-D for channels x component-length x length(design)
 
 """
-function init_epoch_data(rng, components, design)
+function init_epoch_data(SimDataType, rng, components, design)
     max_offset = maxoffset(components)
     min_offset = minoffset(components)
     range_offset = (max_offset - min_offset)
     if n_channels(components) > 1
         epoch_data = zeros(
+            SimDataType,
             n_channels(components),
             maxlength(components) + range_offset,
             length(deepcopy(rng), design),
         )
     else
         epoch_data =
-            zeros(maxlength(components) + range_offset, length(deepcopy(rng), design))
+            zeros(SimDataType, maxlength(components) + range_offset, length(deepcopy(rng), design))
     end
     return epoch_data
 end
