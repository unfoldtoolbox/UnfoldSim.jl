"""
A component that adds a hierarchical relation between parameters according to a LMM defined via MixedModels.jl

- `basis`: an object, if accessed, provides a 'basis-function', e.g. `hanning(40)`, this defines the response at a single event. It will be weighted by the model-prediction
- `formula`: Formula-Object in the style of MixedModels.jl e.g. `@formula 0~1+cond + (1|subject)` - left-handside is ignored
- `β` Vector of betas, must fit the formula
- `σs` Dict of random effect variances, e.g. `Dict(:subject=>[0.5,0.4])` or to specify correlationmatrix `Dict(:subject=>[0.5,0.4,I(2,2)],...)`. Technically, this will be passed to MixedModels.jl `create_re` function, which creates the θ matrices.
- `contrasts`: Dict in the style of MixedModels.jl. Default is empty.

All arguments can be named, in that case `contrasts` is optional

Works best with `MultiSubjectDesign`
```julia
MixedModelComponent(;
    basis=hanning(40),
    formula=@formula(0~1+cond+(1+cond|subject)),
    β = [1.,2.],
    σs= Dict(:subject=>[0.5,0.4]),
    contrasts=Dict(:cond=>EffectsCoding())
)

```
"""
# backwards compatability after introducing the `offset` field`
@with_kw struct MixedModelComponent <: AbstractComponent
    basis::Any
    formula::Any # e.g. 0~1+cond 
    β::Vector
    σs::Dict # Dict(:subject=>[0.5,0.4]) or to specify correlationmatrix Dict(:subject=>[0.5,0.4,I(2,2)],...)
    contrasts::Dict = Dict()
    offset::Int = 0
end
MixedModelComponent(basis, formula, β, σs, contrasts) =
    MixedModelComponent(basis, formula, β, σs, contrasts, 0)
"""
A multiple regression component for one subject

- `basis`: an object, if accessed, provides a 'basis-function', e.g. `hanning(40)`, this defines the response at a single event. It will be weighted by the model-prediction
- `formula`: StatsModels Formula-Object  `@formula 0~1+cond` (left side must be 0)
- `β` Vector of betas, must fit the formula
- `contrasts`: Dict. Default is empty, e.g. `Dict(:condA=>EffectsCoding())`

All arguments can be named, in that case `contrasts` is optional

Works best with `SingleSubjectDesign`
```julia
LinearModelComponent(;
    basis=hanning(40),
    formula=@formula(0~1+cond),
    β = [1.,2.],
    contrasts=Dict(:cond=>EffectsCoding())
)

```
"""
# backwards compatability after introducing the `offset` field
@with_kw struct LinearModelComponent <: AbstractComponent
    basis::Union{Tuple{Function,Int},Array}
    formula::FormulaTerm # e.g. 0~1+cond - left side must be "0"
    β::Vector
    contrasts::Dict = Dict()
    offset::Int = 0
<<<<<<< HEAD
    function LinearModelComponent(basis, formula, β, contrasts, offset)
        @assert isa(basis, Tuple{Function,Int}) ".basis needs to be an `::Array` or a `Tuple(function::Function,maxlength::Int)`"
        @assert basis[2] > 0 "`maxlength` needs to be longer than 0"
        new(basis, formula, β, contrasts, offset)
    end
    LinearModelComponent(basis::Array, formula, β, contrasts, offset) =
        new(basis, formula, β, contrasts, offset)
=======
>>>>>>> 3a3bd3d7
end

LinearModelComponent(basis, formula, β, contrasts) =
    LinearModelComponent(basis, formula, β, contrasts, 0)
"""
    offset(AbstractComponent)

Should the `basis` be shifted? Returns c.offset for most components, if not implemented for a type, returns 0. Can be positive or negative, but has to be Integer
"""
offset(c::AbstractComponent)::Int = 0
offset(c::LinearModelComponent)::Int = c.offset
offset(c::MixedModelComponent)::Int = c.offset

maxoffset(c::Vector{<:AbstractComponent}) = maximum(offset.(c))
maxoffset(d::Dict{<:Char,<:Vector{<:AbstractComponent}}) = maximum(maxoffset.(values(d)))
minoffset(c::Vector{<:AbstractComponent}) = minimum(offset.(c))
minoffset(d::Dict{<:Char,<:Vector{<:AbstractComponent}}) = minimum(minoffset.(values(d)))



"""
    offset(AbstractComponent)

Should the `basis` be shifted? Returns c.offset for most components, if not implemented for a type, returns 0. Can be positive or negative, but has to be Integer
"""
offset(c::AbstractComponent)::Int = 0
offset(c::LinearModelComponent)::Int = c.offset
offset(c::MixedModelComponent)::Int = c.offset

maxoffset(c::Vector{<:AbstractComponent}) = maximum(offset.(c))
maxoffset(d::Dict{<:Char,<:Vector{<:AbstractComponent}}) = maximum(maxoffset.(values(d)))
minoffset(c::Vector{<:AbstractComponent}) = minimum(offset.(c))
minoffset(d::Dict{<:Char,<:Vector{<:AbstractComponent}}) = minimum(minoffset.(values(d)))



"""
Wrapper for an `AbstractComponent` to project it to multiple target-channels via `projection`. optional adds `noise` to the source prior to projection.
"""
@with_kw struct MultichannelComponent <: AbstractComponent
    component::AbstractComponent
    projection::AbstractVector
    noise::AbstractNoise # optional
end

MultichannelComponent(c::AbstractComponent, p) =
    MultichannelComponent(c::AbstractComponent, p, NoNoise())

function MultichannelComponent(
    component::AbstractComponent,
    projection::Pair{<:AbstractHeadmodel,String},
    noise::AbstractNoise,
)
    ix = closest_src(projection[1], projection[2])
    mg = magnitude(projection[1])
    return MultichannelComponent(component, mg[:, ix], noise)
end
Base.length(c::MultichannelComponent) = length(c.component)

"""
    n_channels(c::AbstractComponent)
Return the number of channels. By default = 1.
"""
n_channels(c::AbstractComponent) = 1

"""
    n_channels(c::MultichannelComponent)
For `MultichannelComponent` return the length of the projection vector.

"""
n_channels(c::MultichannelComponent) = length(c.projection)


"""
For a vector of `MultichannelComponent`s, return the first but asserts all are of equal length.
"""
function n_channels(c::Vector{<:AbstractComponent})
    all_channels = n_channels.(c)
    @assert length(unique(all_channels)) == 1 "Error - projections of different components have to be of the same output (=> channel) dimension"
    return all_channels[1]
end

function n_channels(components::Dict)
    all_channels = [n_channels(c) for c in values(components)]
    @assert length(unique(all_channels)) == 1 "Error - projections of different components have to be of the same output (=> channel) dimension"
    return all_channels[1]

end
"""
    simulate_component(rng,c::MultichannelComponent,design::AbstractDesign)
Return the projection of a component from source to "sensor" space.
"""
function simulate_component(rng, c::MultichannelComponent, design::AbstractDesign)
    y = simulate_component(rng, c.component, design)

    for trial = 1:size(y, 2)
        y[:, trial] .= y[:, trial] .+ simulate_noise(rng, c.noise, size(y, 1))
    end

    y_proj = kron(y, c.projection)
    return reshape(y_proj, length(c.projection), size(y)...)
end

"""
    basis(c::AbstractComponent)

returns the basis of the component (typically `c.basis`)
"""
basis(c::AbstractComponent) = c.basis

"""
    basis(c::AbstractComponent,design)
evaluates the basis, if basis is a vector, directly returns it. if basis is a tuple `(f::Function,maxlength::Int)`, evaluates the function with input `design`. Cuts the resulting vector or Matrix at `maxlength`
"""
basis(c::AbstractComponent, design) = basis(basis(c), design)


basis(b::AbstractVector, design) = b
function basis(basis::Tuple{Function,Int}, design)
    f = basis[1]
    maxlength = basis[2]
    basis_out = f(design)
    if isa(basis_out, AbstractVector{<:AbstractVector}) || isa(basis_out, AbstractMatrix)
        if isa(basis_out, AbstractMatrix)
            l = size(basis_out, 2)
        else
            l = length(basis_out) # vector of vector case
        end
        @assert l == size(generate_events(design))[1] "Component basis function needs to either return a Vector of vectors or a Matrix with dim(2) == size(design,1) [l / $(size(design,1))], or a Vector of Vectors with length(b) == size(design,1) [$l / $(size(design,1))]. "
    end
    limit_basis(basis_out, maxlength)
end


function limit_basis(b::AbstractVector{<:AbstractVector}, maxlength)

    # first cut off maxlength
    b = limit_basis.(b, maxlength)
    # now fill up with 0's
    Δlengths = maxlength .- length.(b)

    b = pad_array.(b, Δlengths, 0)
    basis_out = reduce(hcat, b)


    return basis_out
end
limit_basis(b::AbstractVector{<:Number}, maxlength) = b[1:min(length(b), maxlength)]
limit_basis(b::AbstractMatrix, maxlength) = b[1:min(length(b), maxlength), :]

Base.length(c::AbstractComponent) = isa(basis(c), Tuple) ? basis(c)[2] : length(basis(c))



"""
    maxlength(c::Vector{<:AbstractComponent}) = maximum(length.(c))
    maxlength(components::Dict) 
maximum of individual component lengths
"""
maxlength(c::Vector{<:AbstractComponent}) = maximum(length.(c))


maxlength(components::Dict) = maximum([maximum(length.(c)) for c in values(components)])
"""
    simulate_component(rng, c::AbstractComponent, simulation::Simulation)
By default call `simulate_component` with `(::Abstractcomponent,::AbstractDesign)` instead of the whole simulation. This allows users to provide a hook to do something completely different :)
"""
simulate_component(rng, c::AbstractComponent, simulation::Simulation) =
    simulate_component(rng, c, simulation.design)

"""
    simulate_component(rng, c::LinearModelComponent, design::AbstractDesign)
Generate a linear model design matrix, weight it by c.β and multiply the result with the given basis vector.

julia> c = UnfoldSim.LinearModelComponent([0,1,1,0],@formula(0~1+cond),[1,2],Dict())
julia> design = MultiSubjectDesign(;n_subjects=2,n_items=50,items_between=(;:cond=>["A","B"]))
julia> simulate_component(StableRNG(1),c,design)
"""
function simulate_component(rng, c::LinearModelComponent, design::AbstractDesign)
    events = generate_events(design)
    X = generate_designmatrix(c.formula, events, c.contrasts)
    y = X * c.β

<<<<<<< HEAD
    return y' .* basis(c, design)
end


=======
    return y' .* c.basis
end


>>>>>>> 3a3bd3d7
"""
Helper function to generate a designmatrix from formula, events and contrasts.
"""
function generate_designmatrix(formula, events, contrasts)
    # special case, intercept only 
    # https://github.com/JuliaStats/StatsModels.jl/issues/269
    if formula.rhs == ConstantTerm(1)
        X = ones(nrow(events), 1)
    else
        if isempty(contrasts)
            m = StatsModels.ModelFrame(formula, events)
        else
            m = StatsModels.ModelFrame(formula, events; contrasts = contrasts)
        end
        X = StatsModels.modelmatrix(m)
    end
    return X
end

"""
    simulate_component(rng, c::MixedModelComponent, design::AbstractDesign)
Generates a MixedModel and simulates data according to c.β and c.σs.

A trick is used to remove the Normal-Noise from the MixedModel which might lead to rare numerical instabilities. Practically, we upscale the σs by factor 10000, and provide a σ=0.0001. Internally this results in a normalization where the response scale is 10000 times larger than the noise.

Currently, it is not possible to use a different basis for fixed and random effects, but a code-stub exists (it is slow though).

- `return_parameters` (Bool,false) - can be used to return the per-event parameters used to weight the basis function. Sometimes useful to see what is simulated

julia> design = MultiSubjectDesign(;n_subjects=2,n_items=50,items_between=(;:cond=>["A","B"]))
julia> c = UnfoldSim.MixedModelComponent([0.,1,1,0],@formula(0~1+cond+(1|subject)),[1,2],Dict(:subject=>[2],),Dict())
julia> simulate_component(StableRNG(1),c,design)

"""
function simulate_component(
    rng,
    c::MixedModelComponent,
    design::AbstractDesign,
    return_parameters = false,
)
    events = generate_events(design)

    # add the mixed models lefthandside
    lhs_column = :tmp_dv
    @assert string(lhs_column) ∉ names(events) "Error: Wow you are unlucky, we have to introduce a temporary lhs-symbol which we name ``:tmp_dv` - you seem to have a condition called `:tmp_dv` in your dataset as well. Please rename it!"
    f = FormulaTerm(Term(:tmp_dv), c.formula.rhs)
    events[!, lhs_column] .= 0

    # create dummy
    if isempty(c.contrasts)
        m = MixedModels.MixedModel(f, events)
    else
        m = MixedModels.MixedModel(f, events; contrasts = c.contrasts)
    end


    # empty epoch data
    #epoch_data_component = zeros(Int(length(c.basis)), length(design))

    # residual variance for lmm
    σ_lmm = 0.0001

    named_random_effects = weight_σs(c.σs, 1.0, σ_lmm)
    θ = createθ(m; named_random_effects...)
    @debug named_random_effects, θ, m.θ
    try
        simulate!(deepcopy(rng), m.y, m; β = c.β, σ = σ_lmm, θ = θ)
    catch e
        if isa(e, DimensionMismatch)
            @warn "Most likely your σs's do not match the formula!"
        elseif isa(e, ArgumentError)
            @warn "Most likely your β's do not match the formula!"
        end
        rethrow(e)
    end

    @debug size(basis(c, design))
    # in case the parameters are of interest, we will return those, not them weighted by basis
    b = return_parameters ? [1.0] : basis(c, design)
    @debug :b, typeof(b), size(b), :m, size(m.y')
    if isa(b, AbstractMatrix)
        epoch_data_component = ((m.y' .* b))
    else
        epoch_data_component = kron(b, m.y')
    end
    return epoch_data_component
    #=
        else
            # iterate over each timepoint
            for t in eachindex(c.basis)

                # select weight from basis
                # right now, it is the same, but maybe changein thefuture?
                basis_β = c.basis[t]
                basis_σs = c.basis[t]


                # weight random effects by the basis function
                named_random_effects = weight_σs(c.σs, basis_σs, σ_lmm)

                θ = createθ(m; named_random_effects...)


                # simulate with new parameters; will update m.y
                simulate!(deepcopy(rng), m.y, m; β = basis_β .* c.β, σ = σ_lmm, θ = θ)

                # save data to array
                epoch_data_component[t, :] = m.y
            end
        end
        return epoch_data_component
    =#
end


"""
Weights a σs Dict for MixedModels.jl by a Float64

Finally sales it by σ_lmm, as a trick to simulate noise-free LMMs

I anticipate a function
    `function weight_σs(σs::Dict,b_σs::Dict,σ_lmm::Float64)`
where each σs entry can be weighted individually
"""
function weight_σs(σs::Dict, b_σs::Float64, σ_lmm::Float64)
    #k = (collect(keys(σs))...,)
    #val = values(σs)

    keys = Symbol[]
    vals = LowerTriangular[]

    for (k, v) in σs

        scale = (x) -> b_σs ./ σ_lmm .* x

        if v[end] isa Matrix
            v = create_re.(scale(v[1:end-1])...; corrmat = v[end])
        else
            v = create_re.(scale(v)...;)
        end

        push!(keys, k)
        push!(vals, v)
    end

    named_random_effects = NamedTuple(keys .=> vals)

    return named_random_effects
end

#----

"""
    simulate_responses(
        rng,
        components::Vector{<:AbstractComponent},
        simulation::Simulation)
Simulate multiple component responses and accumulates them on a per-event basis.
"""
function simulate_responses(
    rng,
    components::Vector{<:AbstractComponent},
    simulation::Simulation,
)
    epoch_data = init_epoch_data(components, simulation.design)
    simulate_responses!(rng, epoch_data, components, simulation)
    return epoch_data
end

function simulate_responses!(
    rng,
    epoch_data::AbstractArray,
    components::Vector,
    simulation::Simulation,
)
    for c in components
        simulate_and_add!(epoch_data, c, simulation, rng)
    end
    return epoch_data
end
function init_epoch_data(components, design)
    max_offset = maxoffset(components)
    min_offset = minoffset(components)
    range_offset = (max_offset - min_offset)
    if n_channels(components) > 1
        epoch_data = zeros(
            n_channels(components),
            maxlength(components) + range_offset,
            length(design),
        )
    else
        epoch_data = zeros(maxlength(components) + range_offset, length(design))
    end
    return epoch_data
end

function simulate_responses(rng, event_component_dict::Dict, s::Simulation)
    #@debug rng.state
    epoch_data = init_epoch_data(event_component_dict, s.design)
    #@debug rng.state
    evts = generate_events(s.design)
    #@debug rng.state
    @debug size(epoch_data), size(evts)
    multichannel = n_channels(event_component_dict) > 1
    for key in keys(event_component_dict)
        if key == '_'
            continue
        end
        s_key = Simulation(
            s.design |> x -> SubselectDesign(x, key),
            event_component_dict,
            s.onset,
            s.noisetype,
        )
        ix = evts.event .== key
        if multichannel
            simulate_responses!(
                rng,
                @view(epoch_data[:, :, ix]),
                event_component_dict[key],
                s_key,
            )
        else
            #@debug sum(ix), size(simulate_responses(rng, event_component_dict[key], s_key)), key
            simulate_responses!(
                rng,
                @view(epoch_data[:, ix]),
                event_component_dict[key],
                s_key,
            )
        end
    end
    return epoch_data
end

"""
    simulate_and_add!(epoch_data::AbstractMatrix, c, simulation, rng)
    simulate_and_add!(epoch_data::AbstractArray, c, simulation, rng)
Helper function to call `simulate_component` and add it to a provided Array.
"""
function simulate_and_add!(
    epoch_data::AbstractMatrix,
    component::AbstractComponent,
    simulation,
    rng,
)
    @debug "matrix"

    off = offset(component) - minoffset(simulation.components)


    @views epoch_data[1+off:length(component)+off, :] .+=
        simulate_component(rng, component, simulation)
end
function simulate_and_add!(
    epoch_data::AbstractArray,
    component::AbstractComponent,
    simulation,
    rng,
)
    @debug "3D Array"
    off = offset(component) - minoffset(simulation.components)
    @views epoch_data[:, 1+off:length(component)+off, :] .+=
        simulate_component(rng, component, simulation)
end<|MERGE_RESOLUTION|>--- conflicted
+++ resolved
@@ -60,7 +60,6 @@
     β::Vector
     contrasts::Dict = Dict()
     offset::Int = 0
-<<<<<<< HEAD
     function LinearModelComponent(basis, formula, β, contrasts, offset)
         @assert isa(basis, Tuple{Function,Int}) ".basis needs to be an `::Array` or a `Tuple(function::Function,maxlength::Int)`"
         @assert basis[2] > 0 "`maxlength` needs to be longer than 0"
@@ -68,28 +67,10 @@
     end
     LinearModelComponent(basis::Array, formula, β, contrasts, offset) =
         new(basis, formula, β, contrasts, offset)
-=======
->>>>>>> 3a3bd3d7
 end
 
 LinearModelComponent(basis, formula, β, contrasts) =
     LinearModelComponent(basis, formula, β, contrasts, 0)
-"""
-    offset(AbstractComponent)
-
-Should the `basis` be shifted? Returns c.offset for most components, if not implemented for a type, returns 0. Can be positive or negative, but has to be Integer
-"""
-offset(c::AbstractComponent)::Int = 0
-offset(c::LinearModelComponent)::Int = c.offset
-offset(c::MixedModelComponent)::Int = c.offset
-
-maxoffset(c::Vector{<:AbstractComponent}) = maximum(offset.(c))
-maxoffset(d::Dict{<:Char,<:Vector{<:AbstractComponent}}) = maximum(maxoffset.(values(d)))
-minoffset(c::Vector{<:AbstractComponent}) = minimum(offset.(c))
-minoffset(d::Dict{<:Char,<:Vector{<:AbstractComponent}}) = minimum(minoffset.(values(d)))
-
-
-
 """
     offset(AbstractComponent)
 
@@ -253,17 +234,10 @@
     X = generate_designmatrix(c.formula, events, c.contrasts)
     y = X * c.β
 
-<<<<<<< HEAD
     return y' .* basis(c, design)
 end
 
 
-=======
-    return y' .* c.basis
-end
-
-
->>>>>>> 3a3bd3d7
 """
 Helper function to generate a designmatrix from formula, events and contrasts.
 """
@@ -301,7 +275,7 @@
 function simulate_component(
     rng,
     c::MixedModelComponent,
-    design::AbstractDesign,
+    design::AbstractDesign;
     return_parameters = false,
 )
     events = generate_events(design)
