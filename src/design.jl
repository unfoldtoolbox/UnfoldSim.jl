""" 
    MultiSubjectDesign <: AbstractDesign

A type for specifying the experimental design for multiple subjects (based on the given random-effects structure).

### Fields
- `n_subjects`::Int -> number of subjects
- `n_items`::Int -> number of items (sometimes ≈trials)
- `subjects_between` = Dict{Symbol,Vector} -> effects between subjects, e.g. young vs old 
- `items_between` = Dict{Symbol,Vector} -> effects between items, e.g. natural vs artificial images, (but shown to all subjects if not specified also in `subjects_between`)
- `both_within` = Dict{Symbol,Vector}	-> effects completly crossed
- `event_order_function` = `x->x`; # can be used to sort, or e.g. `x->shuffle(MersenneTwister(42),x)` - be sure to fix/update the rng accordingly!!

Tip: Check the resulting dataframe using `generate_events(design)`


### Example
```julia
# declaring same condition both sub-between and item-between results in a full between subject/item design
design = MultiSubjectDesign(;
		n_items = 10,
		n_subjects = 30,
		subjects_between = Dict(:cond => ["levelA", "levelB"]),
		items_between = Dict(:cond => ["levelA", "levelB"]),
		);
```
See also [`SingleSubjectDesign`](@ref), [`RepeatDesign`](@ref)
"""
@with_kw struct MultiSubjectDesign <: AbstractDesign
    n_subjects::Int
    n_items::Int
    subjects_between::Dict{Symbol,Vector} = Dict()
    items_between::Dict{Symbol,Vector} = Dict()
    both_within::Dict{Symbol,Vector} = Dict()
    event_order_function = x -> x # can be used to sort, or x->shuffle(rng,x)
end


"""
    SingleSubjectDesign <: AbstractDesign

A type for specifying the experimental for a single subject (based on the given conditions).

### Fields
- conditions = Dict{Symbol,Vector} of conditions, e.g. `Dict(:A=>["a_small","a_big"],:B=>["b_tiny","b_large"])`
- `event_order_function` = x->x; # can be used to sort, or x->shuffle(MersenneTwister(42),x) - be sure to fix/update the rng accordingly!!

Number of trials / rows in `generate_events(design)` depend on the full factorial of your `conditions`.

To increase the number of repetitions simply use `RepeatDesign(SingleSubjectDesign(...),5)`

If conditions are omitted (or set to `nothing`), a single trial is simulated with a column `:dummy` and content `:dummy` - this is for convenience.

Tip: Check the resulting dataframe using `generate_events(design)`

### Example
```julia
design = SingleSubjectDesign(;
    conditions = Dict(
        :stimulus_type => ["natural", "artificial"],
        :contrast_level => range(0, 1, length = 5),
);
```
See also [`MultiSubjectDesign`](@ref), [`RepeatDesign`](@ref)
"""
@with_kw struct SingleSubjectDesign <: AbstractDesign
    conditions::Dict{Symbol,Vector} = Dict()
    event_order_function = x -> x
end


""" Returns dimension of experiment design"""
size(design::MultiSubjectDesign) = (design.n_items, design.n_subjects)
size(design::SingleSubjectDesign) = (*(length.(values(design.conditions))...),)

"""
Generates full-factorial DataFrame of design.conditions


Afterwards applies design.event_order_function.

If conditions is `nothing`, a single trial is simulated with a column `:dummy` and content `:dummy` - this is for convenience.


julia> d = SingleSubjectDesign(;conditions= Dict(:A=>nlevels(5),:B=>nlevels(2)))
julia> generate_events(d)
"""
function generate_events(design::SingleSubjectDesign)
    if isempty(design.conditions)
        events = DataFrame(:dummy => [:dummy])
    else
        # we get a Dict(:A=>["1","2"],:B=>["3","4"]), but needed a list
        # of named tuples for MixedModelsSim.factorproduct function.
        events =
            factorproduct(((; k => v) for (k, v) in pairs(design.conditions))...) |>
            DataFrame
    end
    # by default does nothing
    return design.event_order_function(events)
end

"""
    generate_events(design::MultiSubjectDesign)
Generate full factorial Dataframe according to MixedModelsSim.jl 's `simdat_crossed` function.
Note: n_items = you can think of it as `trials` or better, as `stimuli`.

Note: No condition can be named `dv` which is used internally in MixedModelsSim / MixedModels as a dummy left-side

Afterwards applies `design.event_order_function``.  Could be used to duplicate trials, sort, subselect etc.

Finally it sorts by `:subject`

julia> d = MultiSubjectDesign(;n_subjects = 10,n_items=20,both_within= Dict(:A=>nlevels(5),:B=>nlevels(2)))
julia> generate_events(d)
"""
function generate_events(design::MultiSubjectDesign)

    # check that :dv is not in any condition
    allconditions = [design.subjects_between, design.items_between, design.both_within]

    @assert all(isempty.(allconditions)) ||
            :dv ∉ keys(merge(allconditions[.!isempty.(allconditions)]...)) "due to technical limitations in MixedModelsSim.jl, `:dv` cannot be used as a factorname"

    data = DataFrame(
        MixedModelsSim.simdat_crossed(
            design.n_subjects,
            design.n_items,
            subj_btwn = isempty(design.subjects_between) ? nothing :
                        design.subjects_between,
            item_btwn = isempty(design.items_between) ? nothing : design.items_between,
            both_win = isempty(design.both_within) ? nothing : design.both_within,
        ),
    )
    rename!(data, :subj => :subject)
    select!(data, Not(:dv)) # remove the default column from MixedModelsSim.jl - we don't need it in UnfoldSim.jl
    # by default does nothing
    data = design.event_order_function(data)

    # sort by subject
    data = sort!(data, (order(:subject)))

    return data

end


# length is the same of all dimensions
length(design::AbstractDesign) = *(size(design)...)



# ----

"""
    RepeatDesign{T} <: AbstractDesign
Repeat a design DataFrame multiple times to mimick repeatedly recorded trials.

```julia
designOnce = MultiSubjectDesign(;
		n_items=2,
		n_subjects = 2,
		subjects_between =Dict(:cond=>["levelA","levelB"]),
		items_between =Dict(:cond=>["levelA","levelB"]),
		);

design = RepeatDesign(designOnce,4);
```
See also [`SingleSubjectDesign`](@ref), [`MultiSubjectDesign`](@ref)
"""
@with_kw struct RepeatDesign{T} <: AbstractDesign
    design::T
    repeat::Int = 1
end


function check_sequence(s::String)
    blankfind = findall('_', s)
    @assert length(blankfind) <= 1 && (length(blankfind) == 0 || length(s) == blankfind[1]) "the blank-indicator '_' has to be the last sequence element"
    return s
end
<<<<<<< HEAD
=======


"""
    SequenceDesign{T} <: AbstractDesign
Enforce a sequence of events for each entry of a provided `AbstractDesign`.
The sequence string can contain any number of `char`, but the `_` character is used to indicate a break between events without any overlap.


```julia
design = SingleSubjectDesign(conditions = Dict(:condition => ["one", "two"]))
design = SequenceDesign(design, "SCR_", StableRNG(1))
```
Would result in a `generate_events(design)`
```repl
6×2 DataFrame
 Row │ condition  event 
     │ String     Char  
─────┼──────────────────
   1 │ one        S
   2 │ one        C
   3 │ one        R
   4 │ two        S
   5 │ two        C
   6 │ two        R
```

See also [`SingleSubjectDesign`](@ref), [`MultiSubjectDesign`](@ref), [`RepeatDesign`](@ref)
"""
>>>>>>> 3a3bd3d7
@with_kw struct SequenceDesign{T} <: AbstractDesign
    design::T
    sequence::String = ""
    sequencelength::Int = 0
    rng = nothing

    SequenceDesign{T}(d, s, sl, r) where {T<:AbstractDesign} =
        new(d, check_sequence(s), sl, r)
end
<<<<<<< HEAD

=======
SequenceDesign(design, sequence, rng::AbstractRNG) =
    SequenceDesign(design = design, sequence = sequence, rng = rng)
>>>>>>> 3a3bd3d7
SequenceDesign(design, sequence) = SequenceDesign(design = design, sequence = sequence)

generate_events(design::SequenceDesign{MultiSubjectDesign}) = error("not yet implemented")


generate_events(rng, design::AbstractDesign) = generate_events(design)
generate_events(design::SequenceDesign) = generate_events(deepcopy(design.rng), design)

function generate_events(rng, design::SequenceDesign)
    df = generate_events(design.design)
    nrows_df = size(df, 1)

    rng = if isnothing(rng)
        @warn "Could not (yet) find an rng for `SequenceDesign` - ignore this message if you called `generate_events` yourself, be worried if you called `simulate` and still see this message. Surpress this message by defining the `rng` when creating the `SequenceDesign`"
        MersenneTwister(1)
    else
        rng
    end
    #   @debug design.sequence
    currentsequence = sequencestring(rng, design.sequence)
    #    @debug currentsequence
    currentsequence = replace(currentsequence, "_" => "")
    df = repeat(df, inner = length(currentsequence))

    df.event .= repeat(collect(currentsequence), nrows_df)

    return df

end



get_rng(design::AbstractDesign) = nothing
get_rng(design::SequenceDesign) = design.rng

"""
    generate_events(rng,design::RepeatDesign{T})

In a repeated design, iteratively calls the underlying {T} Design and concatenates. In case of MultiSubjectDesign, sorts by subject.
"""
function generate_events(design::RepeatDesign)
    design = deepcopy(design)
    df =
        map(x -> generate_events(get_rng(design.design), design.design), 1:design.repeat) |>
        x -> vcat(x...)
    if isa(design.design, MultiSubjectDesign)
        sort!(df, [:subject])
    end
    return df

end


"""
Internal helper design to subset a sequence design in its individual components
"""
struct SubselectDesign{T} <: AbstractDesign
    design::T
    key::Char
end

function generate_events(design::SubselectDesign)
    return subset(generate_events(design.design), :event => x -> x .== design.key)
end


Base.size(design::RepeatDesign{MultiSubjectDesign}) =
    size(design.design) .* (design.repeat, 1)
Base.size(design::RepeatDesign{SingleSubjectDesign}) = size(design.design) .* design.repeat
#Base.size(design::SequenceDesign) =
#size(design.design) .* length(replace(design.sequence, "_" => "",r"\{.*\}"=>""))

#Base.size(design::) = size(design.design) .* design.repeat

# No way to find out what size it is without actually generating first...
Base.size(
    design::Union{<:SequenceDesign,<:SubselectDesign,<:RepeatDesign{<:SequenceDesign}},
) = size(generate_events(design), 1)<|MERGE_RESOLUTION|>--- conflicted
+++ resolved
@@ -178,8 +178,6 @@
     @assert length(blankfind) <= 1 && (length(blankfind) == 0 || length(s) == blankfind[1]) "the blank-indicator '_' has to be the last sequence element"
     return s
 end
-<<<<<<< HEAD
-=======
 
 
 """
@@ -208,7 +206,6 @@
 
 See also [`SingleSubjectDesign`](@ref), [`MultiSubjectDesign`](@ref), [`RepeatDesign`](@ref)
 """
->>>>>>> 3a3bd3d7
 @with_kw struct SequenceDesign{T} <: AbstractDesign
     design::T
     sequence::String = ""
@@ -218,12 +215,8 @@
     SequenceDesign{T}(d, s, sl, r) where {T<:AbstractDesign} =
         new(d, check_sequence(s), sl, r)
 end
-<<<<<<< HEAD
-
-=======
 SequenceDesign(design, sequence, rng::AbstractRNG) =
     SequenceDesign(design = design, sequence = sequence, rng = rng)
->>>>>>> 3a3bd3d7
 SequenceDesign(design, sequence) = SequenceDesign(design = design, sequence = sequence)
 
 generate_events(design::SequenceDesign{MultiSubjectDesign}) = error("not yet implemented")
