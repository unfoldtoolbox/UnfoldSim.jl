--- conflicted
+++ resolved
@@ -9,11 +9,8 @@
 - `subjects_between` = Dict{Symbol,Vector} -> effects between subjects, e.g. young vs old 
 - `items_between` = Dict{Symbol,Vector} -> effects between items, e.g. natural vs artificial images, (but shown to all subjects if not specified also in `subjects_between`)
 - `both_within` = Dict{Symbol,Vector}	-> effects completly crossed
-<<<<<<< HEAD
-- `event_order_function` = `x->x`; # can be used to sort, or e.g. `x->shuffle(MersenneTwister(42),x)` - be sure to fix/update the rng accordingly!!
-=======
 - `event_order_function = (rng, x) -> x`; # can be used to sort, or e.g. `(rng, x) -> shuffle(rng, x)` (or shorter just `event_order_function = shuffle`)
->>>>>>> c4f8bdad
+
 
 Tip: Check the resulting dataframe using `generate_events(design)`
 
@@ -46,13 +43,9 @@
 A type for specifying the experimental for a single subject (based on the given conditions).
 
 ### Fields
-<<<<<<< HEAD
-- conditions = Dict{Symbol,Vector} of conditions, e.g. `Dict(:A=>["a_small","a_big"],:B=>["b_tiny","b_large"])`
-- `event_order_function` = x->x; # can be used to sort, or x->shuffle(MersenneTwister(42),x) - be sure to fix/update the rng accordingly!!
-=======
+
 - `conditions = Dict{Symbol,Vector}`` of conditions, e.g. `Dict(:A=>["a_small","a_big"],:B=>["b_tiny","b_large"])`
 - `event_order_function` = (rng::AbstractRNG,x::DataFrame)->x; # can be used to sort by specifying `sort`, or shuffling by providing `shuffle`, or custom functions following the interface `(rng,x)->my_shuffle(rng,x)`
->>>>>>> c4f8bdad
 
 Number of trials / rows in `generate_events(design)` depend on the full factorial of your `conditions`.
 
@@ -332,16 +325,10 @@
 
 In a repeated design, iteratively calls the underlying {T} Design and concatenates. In case of MultiSubjectDesign, sorts by subject.
 """
-<<<<<<< HEAD
-function generate_events(design::RepeatDesign)
-    design = deepcopy(design)
-    df =
-        map(x -> generate_events(get_rng(design.design), design.design), 1:design.repeat) |>
-        x -> vcat(x...)
-=======
+
 function UnfoldSim.generate_events(rng::AbstractRNG, design::RepeatDesign)
     df = map(x -> generate_events(rng, design.design), 1:design.repeat) |> x -> vcat(x...)
->>>>>>> c4f8bdad
+  
     if isa(design.design, MultiSubjectDesign)
         sort!(df, [:subject])
     end
