--- conflicted
+++ resolved
@@ -113,22 +113,7 @@
 end
 
 """
-<<<<<<< HEAD
-    SingleSubjectDesign <: AbstractDesign
-
-A type for specifying the experimental for a single subject (based on the given conditions).
-
-### Fields
-
-- `conditions = Dict{Symbol,Vector}`` of conditions, e.g. `Dict(:A=>["a_small","a_big"],:B=>["b_tiny","b_large"])`
-- `event_order_function` = (rng::AbstractRNG,x::DataFrame)->x; # can be used to sort by specifying `sort`, or shuffling by providing `shuffle`, or custom functions following the interface `(rng,x)->my_shuffle(rng,x)`
-
-Number of trials / rows in `generate_events([rng, ]design)` depend on the full factorial of your `conditions`.
-
-To increase the number of repetitions simply use `RepeatDesign(SingleSubjectDesign(...),5)`
-=======
     RepeatDesign{T} <: AbstractDesign
->>>>>>> 2650de36
 
 Repeat a design (and the corresponding events DataFrame) multiple times to mimick repeatedly recorded trials.
 
@@ -367,13 +352,6 @@
 
 end
 
-<<<<<<< HEAD
-generate_events(design::AbstractDesign) = generate_events(MersenneTwister(1), design)
-
-# length is the same of all dimensions
-length(design::AbstractDesign) = *(size(design)...)
-
-
 # ----
 
 """
@@ -484,14 +462,13 @@
     design::T
     sequence::String = ""
     sequencelength::Int = 0
-    SequenceDesign{T}(d, s, sl) where {T<:AbstractDesign} =
-        new(d, check_sequence(s), sl)
-end
-
-SequenceDesign(design, sequence) =
-    SequenceDesign(design = design, sequence = sequence)
-
-generate_events(rng,design::SequenceDesign{MultiSubjectDesign}) = error("not yet implemented")
+    SequenceDesign{T}(d, s, sl) where {T<:AbstractDesign} = new(d, check_sequence(s), sl)
+end
+
+SequenceDesign(design, sequence) = SequenceDesign(design = design, sequence = sequence)
+
+generate_events(rng, design::SequenceDesign{MultiSubjectDesign}) =
+    error("not yet implemented")
 
 
 generate_events(rng, design::AbstractDesign) = generate_events(design)
@@ -513,33 +490,25 @@
 end
 
 
-=======
->>>>>>> 2650de36
 """
     
     UnfoldSim.generate_events([rng::AbstractRNG, ]design::RepeatDesign{T})
 
-<<<<<<< HEAD
-
-In a repeated design, iteratively calls the underlying {T} design and concatenates. In case of `MultiSubjectDesign`, sorts by subject.
-=======
 For a `RepeatDesign`, iteratively call `generate_events` for the underlying {T} design and concatenate the results.
 
 In case of `MultiSubjectDesign`, sort by subject. \\
 Please note that when using an `event_order_function`(e.g. `shuffle`) in a `RepeatDesign`, the corresponding RNG is shared across repetitions and not deep-copied for each repetition.
 As a result, the order of events will differ for each repetition.
->>>>>>> 2650de36
 """
 
 function UnfoldSim.generate_events(rng::AbstractRNG, design::RepeatDesign)
     df = map(x -> generate_events(rng, design.design), 1:design.repeat) |> x -> vcat(x...)
-  
+
     if isa(design.design, MultiSubjectDesign)
         sort!(df, [:subject])
     end
     return df
 
-<<<<<<< HEAD
 end
 
 
@@ -630,7 +599,4 @@
 # No way to find out what size it is without actually generating first...
 Base.size(
     design::Union{<:SequenceDesign,<:SubselectDesign,<:RepeatDesign{<:SequenceDesign}},
-) = size(generate_events(design), 1)
-=======
-end
->>>>>>> 2650de36
+) = size(generate_events(design), 1)