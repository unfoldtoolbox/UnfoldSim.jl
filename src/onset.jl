#----------------
# Types
#----------------

"""
<<<<<<< HEAD
    struct UniformOnset <: AbstractOnset
Provide a Uniform Distribution of the inter-event-distances.
`width`  is the width of the uniform distribution (=> the jitter). Since the lower bound is 0, `width` is also the upper bound.
`offset` is the minimal distance. The maximal distance is `offset + width`.

For a more advanced parameter specification, see `UniformOnsetFormula``, which allows to specify the onset-parameters depending on the `Design` employed via a linear regression model
=======
    UniformOnset <: AbstractOnset

Provide a Uniform Distribution for the inter-event distances (in samples).

Tip: To manually generate inter-event distance samples use the [`simulate_interonset_distances`](@ref) function.

# Fields
- `width = 50` (optional): Width of the uniform distribution (=> the "jitter"). Since the lower bound is 0, `width` is also the upper bound.
- `offset = 0` (optional): The minimal distance between events. The maximal distance is `offset + width`.

# Examples
```julia-repl
julia> onset_distribution = UniformOnset(width = 25, offset = 5)
UniformOnset
  width: Int64 25
  offset: Int64 5
```

See also [`LogNormalOnset`](@ref), [`NoOnset`](@ref).
>>>>>>> 2650de36
"""
@with_kw struct UniformOnset <: AbstractOnset
    width = 50 # how many samples jitter?
    offset = 0 # minimal offset?
end
"""
    LogNormalOnset <: AbstractOnset

Log-normal inter-event distances (in samples) using the `Distributions.jl` truncated LogNormal distribution ([code and mathematical reference](https://juliastats.org/Distributions.jl/stable/univariate/#Distributions.LogNormal)).

Be careful with large `μ` and `σ` values, as they are on logscale. σ>8 can quickly give you out-of-memory sized signals! \\
Tip: To manually generate inter-event distance samples use the [`simulate_interonset_distances`](@ref) function.

# Fields
- `μ`: The mean of the log-transformed variable (the log-normal random variable's logarithm follows a normal distribution).
- `σ`: The standard deviation of the log-transformed variable.
- `offset = 0` (optional): The minimal distance between events.
- `truncate_upper = nothing` (optional): Upper limit (in samples) at which the distribution is truncated.

<<<<<<< HEAD
Be careful with large `μ` and `σ` values, as they are on logscale. σ>8 can quickly give you out-of-memory sized signals!

For a more advanced parameter specification, see `LogNormalOnsetFormula, which allows to specify the onset-parameters depending on the `Design` employed via linear regression model
=======
# Examples
```julia-repl
julia> onset_distribution = LogNormalOnset(3, 0.25, 10, 25)
LogNormalOnset
  μ: Int64 3
  σ: Float64 0.25
  offset: Int64 10
  truncate_upper: Int64 25
```

See also [`UniformOnset`](@ref), [`NoOnset`](@ref).
>>>>>>> 2650de36
"""
@with_kw struct LogNormalOnset <: AbstractOnset
    μ::Any  # mean
    σ::Any  # variance
    offset = 0 # additional offset
    truncate_upper = nothing # truncate at some sample?
end

"""
    NoOnset <: AbstractOnset

For cases where the user wants to simulate epoched data without any overlap between consecutive events.

# Examples
```julia-repl
julia> onset_distribution = NoOnset()
NoOnset()
```

See also [`UniformOnset`](@ref), [`LogNormalOnset`](@ref).
"""
struct NoOnset <: AbstractOnset end


#-----------------------------
# Onset simulation functions
#-----------------------------

"""
<<<<<<< HEAD
    simulate_interonset_distances(rng, onset::UniformOnset, design::AbstractDesign)
    simulate_interonset_distances(rng, onset::LogNormalOnset, design::AbstractDesign)
    simulate_interonset_distances(rng, onset::UniformOnsetFormula, design::AbstractDesign)
    simulate_interonset_distances(rng, onset::LogNormalOnsetFormula, design::AbstractDesign)
Generate the inter-event-onset vector in samples (returns Int).
=======
    simulate_interonset_distances(rng, onset::AbstractOnset, design::AbstractDesign)

Generate the inter-onset distance vector by sampling from the respective distribution (in samples).

# Arguments
- `rng`: Random number generator (RNG) to make the process reproducible.
- `onset::AbstractOnset`: Inter-onset distance distribution to sample from.
- `design::AbstractDesign`: Experimental design with conditions and covariates.

# Returns
- `Vector{Integer}`: Inter-onset distances in samples. Note that these are distances between onsets and no latencies.

# Examples
```julia-repl
# Create an experimental design
julia> design_single = SingleSubjectDesign(;
           conditions = Dict(
               :stimulus_type => ["natural", "artificial"],
               :contrast_level => range(0, 1, length = 3),
           ),
       );

# Create an inter-onset distance distribution
julia> onset_distribution = LogNormalOnset(3, 0.5, 5, nothing);

julia> using StableRNGs

julia> simulate_interonset_distances(StableRNG(1), onset_distribution, design_single)
6-element Vector{Int64}:
 20
 26
 34
 18
 12
 23
```

See also [`simulate_onsets`](@ref).
>>>>>>> 2650de36
"""
function simulate_interonset_distances end


function simulate_interonset_distances(rng, onset::UniformOnset, design::AbstractDesign)
    return Int.(
        round.(rand(deepcopy(rng), onset.offset:(onset.offset+onset.width), size(design)))
    )
end

function simulate_interonset_distances(rng, onset::LogNormalOnset, design::AbstractDesign)
    s = size(design)
    fun = LogNormal(onset.μ, onset.σ)
    if !isnothing(onset.truncate_upper)
        fun = truncated(fun; upper = onset.truncate_upper)
    end
    return Int.(round.(onset.offset .+ rand(deepcopy(rng), fun, s)))
end


#function simulate_interonset_distances(rng, onset::AbstractOnset,design::)


contains_design(d::AbstractDesign, target::Type) = false
contains_design(d::Union{RepeatDesign,SequenceDesign,SubselectDesign}, target::Type) =
    d.design isa target ? true : contains_design(d.design, target)


"""
    simulate_onsets(rng, onset::AbstractOnset, simulation::Simulation)

Call `simulate_interonset_distances` to generate distances between events and then add them up to generate the actual latencies in samples.

Please note that this function is mainly for internal use in the context of `simulate` function calls. \n
Also note that the accumulation of onsets starts at 1 to avoid indexing problems in the case that the first sampled onset is 0.

# Arguments
- `rng`: Random number generator (RNG) to make the process reproducible.
- `onset::AbstractOnset`: Inter-onset distance distribution which is passed to `simulate_interonset_distances`.
- `simulation::Simulation`: Simulation object which contains design, component(s), inter-onset distance distribution and noise.

# Returns

# Examples
```julia-repl
# Create Simulation object
julia> design_single = SingleSubjectDesign(;
           conditions = Dict(
               :stimulus_type => ["natural", "artificial"],
               :contrast_level => range(0, 1, length = 3),
           ),
       );

julia> p1_component = LinearModelComponent(; basis = p100(), formula = @formula(0 ~ 1), β = [5]);

julia> simulation = Simulation(design_single, p1_component, UniformOnset(), NoNoise());

julia> using StableRNGs

# Simulate onsets for this simulation
julia> simulate_onsets(StableRNG(1), simulation.onset, simulation)
6-element Vector{Int64}:
  20
  70
  97
 110
 150
 182
```

See also [`simulate_interonset_distances`](@ref).
"""
function simulate_onsets(rng, onset::AbstractOnset, simulation::Simulation)

    # sample different onsets
    onsets = simulate_interonset_distances(rng, onset, simulation.design)


    if contains_design(simulation.design, SequenceDesign)
        currentsequence = sequencestring(deepcopy(rng), simulation.design)
        if !isnothing(findfirst("_", currentsequence))

            @assert currentsequence[end] == '_' "the blank-indicator '_' has to be the last sequence element"
            df = generate_events(simulation.design)
            nrows_df = size(df, 1)
            stepsize = length(currentsequence) - 1
            # add to every stepsize onset the maxlength of the response
            #@debug onsets[stepsize:stepsize:end]
            @debug stepsize
            onsets[stepsize+1:stepsize:end] .+= 2 .* maxlength(simulation.components)
            #@debug onsets[stepsize:stepsize:end]
        end
    end

    if maximum(onsets) > 10000
        @warn "Maximum of inter-event distances was $(maximum(onsets)) - are you sure this is what you want?"
    end
    # accumulate them
    onsets_accum = accumulate(+, onsets, dims = 1, init = 1)

    return onsets_accum
end

"""
    UniformOnsetFormula <: AbstractOnset
provide a Uniform Distribution of the inter-event-distances, but with regression formulas.
This is helpful if your overlap/event-distribution should be dependend on some condition, e.g. more overlap in cond='A' than cond='B'.

**width**

        -`width_formula`: choose a formula depending on your `Design`, default `@formula(0~1)`
        -`width_β`: Choose a `Vector` of betas, number needs to fit the formula chosen, no default.
        -`width_contrasts` (optional): Choose a contrasts-`Dict`ionary according to the StatsModels specifications, default `Dict()``
    
**offset** is the minimal distance. The maximal distance is `offset + width`.

        -`offset_formula`: choose a formula depending on your `design`, default `@formula(0~1)``
        -`offset_β`: Choose a `Vector` of betas, number needs to fit the formula chosen, default `[0]`
        -`offset_contrasts` (optional): Choose a contrasts-`Dict`ionary according to the StatsModels specifications, default `Dict()`

See `UniformOnset` for a simplified version without linear regression specifications
"""
@with_kw struct UniformOnsetFormula <: AbstractOnset
    width_formula = @formula(0 ~ 1)
    width_β::Vector
    width_contrasts::Dict = Dict()
    offset_formula = @formula(0 ~ 1)
    offset_β::Vector = [0]
    offset_contrasts::Dict = Dict()
end


function simulate_interonset_distances(rng, o::UniformOnsetFormula, design::AbstractDesign)
    events = generate_events(design)
    widths =
        UnfoldSim.generate_designmatrix(o.width_formula, events, o.width_contrasts) *
        o.width_β
    offsets =
        UnfoldSim.generate_designmatrix(o.offset_formula, events, o.offset_contrasts) *
        o.offset_β

    return Int.(
        round.(reduce(vcat, rand.(deepcopy(rng), range.(offsets, offsets .+ widths), 1)))
    )
end


"""
    LogNormalOnsetFormula <: AbstractOnset
provide a LogNormal Distribution of the inter-event-distances, but with regression formulas.
This is helpful if your overlap/event-distribution should be dependend on some condition, e.g. more overlap in cond='A' than cond='B'.

**μ**

        -`μ_formula`: choose a formula depending on your `Design`, default `@formula(0~1)`
        -`μ_β`: Choose a `Vector` of betas, number needs to fit the formula chosen, default `[0]`
        -`μ_contrasts` (optional): Choose a contrasts-`Dict`ionary according to the StatsModels specifications, default `Dict()``
   
        -`σ_formula`: choose a formula depending on your `Design`, default `@formula(0~1)`
        -`σ_β`: Choose a `Vector` of betas, number needs to fit the formula chosen, default `[0]`
        -`σ_contrasts` (optional): Choose a contrasts-`Dict`ionary according to the StatsModels specifications, default `Dict()``
    
**offset** is the minimal distance. The maximal distance is `offset + width`.

        -`offset_formula`: choose a formula depending on your `design`, default `@formula(0~1)``
        -`offset_β`: Choose a `Vector` of betas, number needs to fit the formula chosen, default `[0]`
        -`offset_contrasts` (optional): Choose a contrasts-`Dict`ionary according to the StatsModels specifications, default `Dict()`

`truncate_upper` - truncate at some sample, default nothing

See `LogNormalOnset` for a simplified version without linear regression specifications
"""
@with_kw struct LogNormalOnsetFormula <: AbstractOnset
    μ_formula = @formula(0 ~ 1)
    μ_β::Vector
    μ_contrasts::Dict = Dict()
    σ_formula = @formula(0 ~ 1)
    σ_β::Vector
    σ_contrasts::Dict = Dict()
    offset_formula = @formula(0 ~ 1)
    offset_β::Vector = [0]
    offset_contrasts::Dict = Dict()
    truncate_upper = nothing # truncate at some sample?
end

function simulate_interonset_distances(
    rng,
    o::LogNormalOnsetFormula,
    design::AbstractDesign,
)
    events = generate_events(design)


    μs = UnfoldSim.generate_designmatrix(o.μ_formula, events, o.μ_contrasts) * o.μ_β
    σs = UnfoldSim.generate_designmatrix(o.σ_formula, events, o.σ_contrasts) * o.σ_β
    offsets =
        UnfoldSim.generate_designmatrix(o.offset_formula, events, o.offset_contrasts) *
        o.offset_β


    funs = LogNormal.(μs, σs)
    if !isnothing(o.truncate_upper)
        funs = truncated.(funs; upper = o.truncate_upper)
    end
    #@debug reduce(hcat, rand.(deepcopy(rng), funs, 1))
    return Int.(round.(offsets .+ reduce(vcat, rand.(deepcopy(rng), funs, 1))))
end

<|MERGE_RESOLUTION|>--- conflicted
+++ resolved
@@ -3,14 +3,6 @@
 #----------------
 
 """
-<<<<<<< HEAD
-    struct UniformOnset <: AbstractOnset
-Provide a Uniform Distribution of the inter-event-distances.
-`width`  is the width of the uniform distribution (=> the jitter). Since the lower bound is 0, `width` is also the upper bound.
-`offset` is the minimal distance. The maximal distance is `offset + width`.
-
-For a more advanced parameter specification, see `UniformOnsetFormula``, which allows to specify the onset-parameters depending on the `Design` employed via a linear regression model
-=======
     UniformOnset <: AbstractOnset
 
 Provide a Uniform Distribution for the inter-event distances (in samples).
@@ -30,7 +22,6 @@
 ```
 
 See also [`LogNormalOnset`](@ref), [`NoOnset`](@ref).
->>>>>>> 2650de36
 """
 @with_kw struct UniformOnset <: AbstractOnset
     width = 50 # how many samples jitter?
@@ -50,11 +41,6 @@
 - `offset = 0` (optional): The minimal distance between events.
 - `truncate_upper = nothing` (optional): Upper limit (in samples) at which the distribution is truncated.
 
-<<<<<<< HEAD
-Be careful with large `μ` and `σ` values, as they are on logscale. σ>8 can quickly give you out-of-memory sized signals!
-
-For a more advanced parameter specification, see `LogNormalOnsetFormula, which allows to specify the onset-parameters depending on the `Design` employed via linear regression model
-=======
 # Examples
 ```julia-repl
 julia> onset_distribution = LogNormalOnset(3, 0.25, 10, 25)
@@ -66,7 +52,6 @@
 ```
 
 See also [`UniformOnset`](@ref), [`NoOnset`](@ref).
->>>>>>> 2650de36
 """
 @with_kw struct LogNormalOnset <: AbstractOnset
     μ::Any  # mean
@@ -96,13 +81,6 @@
 #-----------------------------
 
 """
-<<<<<<< HEAD
-    simulate_interonset_distances(rng, onset::UniformOnset, design::AbstractDesign)
-    simulate_interonset_distances(rng, onset::LogNormalOnset, design::AbstractDesign)
-    simulate_interonset_distances(rng, onset::UniformOnsetFormula, design::AbstractDesign)
-    simulate_interonset_distances(rng, onset::LogNormalOnsetFormula, design::AbstractDesign)
-Generate the inter-event-onset vector in samples (returns Int).
-=======
     simulate_interonset_distances(rng, onset::AbstractOnset, design::AbstractDesign)
 
 Generate the inter-onset distance vector by sampling from the respective distribution (in samples).
@@ -141,7 +119,6 @@
 ```
 
 See also [`simulate_onsets`](@ref).
->>>>>>> 2650de36
 """
 function simulate_interonset_distances end
 
