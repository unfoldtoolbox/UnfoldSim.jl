--- conflicted
+++ resolved
@@ -24,21 +24,14 @@
     )
 end
 
-<<<<<<< HEAD
-function rand_onsets(rng, onset::LogNormalOnset, design::AbstractDesign)
-=======
 function simulate_interonset_distances(rng, onset::LogNormalOnset, design::AbstractDesign)
->>>>>>> 17f3fe8a
     s = size(design)
     fun = LogNormal(onset.μ, onset.σ)
     if !isnothing(onset.truncate_upper)
         fun = truncated(fun; upper = onset.truncate_upper)
-<<<<<<< HEAD
     end
     if !isnothing(onset.truncate_lower)
         fun = truncated(fun; lower = onset.truncate_lower)
-=======
->>>>>>> 17f3fe8a
     end
     return Int.(round.(onset.offset .+ rand(deepcopy(rng), fun, s)))
 end
