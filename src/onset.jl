--- conflicted
+++ resolved
@@ -78,7 +78,7 @@
     # sample different onsets
     onsets = simulate_interonset_distances(rng, onset, simulation.design)
 
-<<<<<<< HEAD
+
     if contains_design(simulation.design, SequenceDesign)
         currentsequence = sequencestring(simulation.design)
         if !isnothing(findfirst("_", currentsequence))
@@ -93,10 +93,9 @@
             onsets[stepsize+1:stepsize:end] .= 2 .* maxlength(simulation.components)
             #@debug onsets[stepsize:stepsize:end]
         end
-=======
+
     if maximum(onsets) > 10000
         @warn "Maximum of inter-event-distances was $(maximum(onsets)) - are you sure this is what you want?"
->>>>>>> 75e86a15
     end
     # accumulate them
     onsets_accum = accumulate(+, onsets, dims = 1, init = 1)
