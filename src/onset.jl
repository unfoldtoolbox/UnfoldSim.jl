--- conflicted
+++ resolved
@@ -8,11 +8,7 @@
 `width`  is the width of the uniform distribution (=> the jitter). Since the lower bound is 0, `width` is also the upper bound.
 `offset` is the minimal distance. The maximal distance is `offset + width`.
 
-<<<<<<< HEAD
-For a more advanced parameter specification, see `FormulaUniformOnset``, which allows to specify the onset-parameters depending on the `Design` employed via a linear regression model
-=======
 For a more advanced parameter specification, see `UniformOnsetFormula``, which allows to specify the onset-parameters depending on the `Design` employed via a linear regression model
->>>>>>> b8d85b92
 """
 @with_kw struct UniformOnset <: AbstractOnset
     width = 50 # how many samples jitter?
@@ -24,11 +20,7 @@
 
 Be careful with large `μ` and `σ` values, as they are on logscale. σ>8 can quickly give you out-of-memory sized signals!
 
-<<<<<<< HEAD
-For a more advanced parameter specification, see `FormulaLogNormalOnset, which allows to specify the onset-parameters depending on the `Design` employed via linear regression model
-=======
 For a more advanced parameter specification, see `LogNormalOnsetFormula, which allows to specify the onset-parameters depending on the `Design` employed via linear regression model
->>>>>>> b8d85b92
 """
 @with_kw struct LogNormalOnset <: AbstractOnset
     μ::Any  # mean
@@ -46,13 +38,8 @@
 """
     simulate_interonset_distances(rng, onset::UniformOnset, design::AbstractDesign)
     simulate_interonset_distances(rng, onset::LogNormalOnset, design::AbstractDesign)
-<<<<<<< HEAD
-    simulate_interonset_distances(rng, onset::FormulaUniformOnset, design::AbstractDesign)
-    simulate_interonset_distances(rng, onset::FormulaLogNormalOnset, design::AbstractDesign)
-=======
     simulate_interonset_distances(rng, onset::UniformOnsetFormula, design::AbstractDesign)
     simulate_interonset_distances(rng, onset::LogNormalOnsetFormula, design::AbstractDesign)
->>>>>>> b8d85b92
 Generate the inter-event-onset vector in samples (returns Int).
 """
 
@@ -117,11 +104,7 @@
 end
 
 """
-<<<<<<< HEAD
-    FormulaUniformOnset <: AbstractOnset
-=======
     UniformOnsetFormula <: AbstractOnset
->>>>>>> b8d85b92
 provide a Uniform Distribution of the inter-event-distances, but with regression formulas.
 This is helpful if your overlap/event-distribution should be dependend on some condition, e.g. more overlap in cond='A' than cond='B'.
 
@@ -136,11 +119,7 @@
 
 See `UniformOnset` for a simplified version without linear regression specifications
 """
-<<<<<<< HEAD
-@with_kw struct FormulaUniformOnset <: AbstractOnset
-=======
 @with_kw struct UniformOnsetFormula <: AbstractOnset
->>>>>>> b8d85b92
     width_formula = @formula(0 ~ 1)
     width_β::Vector = [50]
     width_contrasts::Dict = Dict()
@@ -150,11 +129,7 @@
 end
 
 
-<<<<<<< HEAD
-function simulate_interonset_distances(rng, o::FormulaUniformOnset, design::AbstractDesign)
-=======
 function simulate_interonset_distances(rng, o::UniformOnsetFormula, design::AbstractDesign)
->>>>>>> b8d85b92
     events = generate_events(design)
     widths =
         UnfoldSim.generate_designmatrix(o.width_formula, events, o.width_contrasts) *
@@ -169,11 +144,7 @@
 end
 
 
-<<<<<<< HEAD
-@with_kw struct FormulaLogNormalOnset <: AbstractOnset
-=======
 @with_kw struct LogNormalOnsetFormula <: AbstractOnset
->>>>>>> b8d85b92
     μ_formula = @formula(0 ~ 1)
     μ_β::Vector = [0]
     μ_contrasts::Dict = Dict()
@@ -188,11 +159,7 @@
 
 function simulate_interonset_distances(
     rng,
-<<<<<<< HEAD
-    o::FormulaLogNormalOnset,
-=======
     o::LogNormalOnsetFormula,
->>>>>>> b8d85b92
     design::AbstractDesign,
 )
     events = generate_events(design)
