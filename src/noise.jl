#----------------
# Noise types
#----------------

"""
    PinkNoise <: AbstractNoise

A type for generating Pink Noise using the `SignalAnalysis.jl` implementation.

The noise values are sampled from a standard normal distribution 𝒩(μ=0, σ=1).
That means that ~95% of the values are between ~-2 and ~2 (with `noiselevel = 1`).\\
Tip: To manually create noise samples use the [`simulate_noise`](@ref) function.

# Fields
- `noiselevel = 1` (optional): Factor that is used to scale the noise.
- `func = SignalAnalysis.PinkGaussian` (optional): Function that is used to create the noise samples.
    This field is for internal use and should not typically be modified directly by the user.
    Changes to this field may result in unexpected behavior.

# Examples
```julia-repl
julia> noise = PinkNoise(noiselevel = 3)
PinkNoise
  noiselevel: Int64 3
  func: UnionAll

julia> using StableRNGs

julia> simulate_noise(StableRNG(1), noise, 5)
5-element Vector{Float64}:
 2.578878369756878
 3.4972108606501786
 2.878568584946028
 2.2725654770788384
 3.5291669151888683
```

See also [`RedNoise`](@ref), [`WhiteNoise`](@ref), [`ExponentialNoise`](@ref), [`NoNoise`](@ref).
"""
@with_kw struct PinkNoise <: AbstractNoise
    noiselevel = 1
    func = SignalAnalysis.PinkGaussian
end


"""
    RedNoise <: AbstractNoise

A type for generating Red Noise using the `SignalAnalysis.jl` implementation.

The noise values are sampled from a standard normal distribution 𝒩(μ=0, σ=1).
That means that ~95% of the values are between ~-2 and ~2 (with `noiselevel = 1`).\\
Tip: To manually create noise samples use the [`simulate_noise`](@ref) function.

# Fields
- `noiselevel = 1` (optional): Factor that is used to scale the noise.
- `func = SignalAnalysis.RedGaussian` (optional): Function that is used to create the noise samples.
    This field is for internal use and should not typically be modified directly by the user.
    Changes to this field may result in unexpected behavior.

# Examples
```julia-repl
julia> noise = RedNoise(noiselevel = 2)
RedNoise
  noiselevel: Int64 2
  func: UnionAll

julia> using StableRNGs

julia> simulate_noise(StableRNG(2), noise, 3)
3-element Vector{Float64}:
 -0.34153942884005967
 -0.4651387715669636
 -0.4951538876376382
```

See also [`PinkNoise`](@ref), [`WhiteNoise`](@ref), [`ExponentialNoise`](@ref), [`NoNoise`](@ref).
"""
@with_kw struct RedNoise <: AbstractNoise
    noiselevel = 1
    func = SignalAnalysis.RedGaussian
end


"""
    WhiteNoise <: AbstractNoise

A type for generating White Noise using `randn` - thus Gaussian noise.

The noise values are sampled from a standard normal distribution 𝒩(μ=0, σ=1).
That means that ~95% of the values are between ~-2 and ~2 (with `noiselevel = 1`).\\
Tip: To manually create noise samples use the [`simulate_noise`](@ref) function.

# Fields
- `noiselevel = 1` (optional): Factor that is used to scale the noise.
- `imfilter = nothing` (optional): Use `imfilter > 0` to smooth the noise using `Image.imfilter` with a Gaussian kernel with `σ = imfilter`.

# Examples
```julia-repl
julia> noise = WhiteNoise()
WhiteNoise
  noiselevel: Int64 1
  imfilter: Nothing nothing

julia> using StableRNGs

julia> simulate_noise(StableRNG(1), noise, 3)
3-element Vector{Float64}:
 -0.5325200748641231
  0.098465514284785
  0.7528865221245234
```

See also [`PinkNoise`](@ref), [`RedNoise`](@ref), [`ExponentialNoise`](@ref), [`NoNoise`](@ref).
"""
@with_kw struct WhiteNoise <: AbstractNoise
    noiselevel = 1
    imfilter = nothing
end

"""
    RealisticNoise <: AbstractNoise

Not implemented - planned to use Artifacts.jl to provide real EEG data to add.
"""
@with_kw struct RealisticNoise <: AbstractNoise
    noiselevel = 1
end

"""
    NoNoise <: AbstractNoise

A type for simulations without noise; return zeros instead of noise.

Tip: To manually create noise samples use the [`simulate_noise`](@ref) function.

# Examples
```julia-repl
julia> noise = NoNoise()
NoNoise()

julia> using StableRNGs

julia> simulate_noise(StableRNG(1), noise, 3)
3-element Vector{Float64}:
 0.0
 0.0
 0.0
```
See also [`PinkNoise`](@ref), [`RedNoise`](@ref), [`ExponentialNoise`](@ref), [`WhiteNoise`](@ref).
"""
struct NoNoise <: AbstractNoise end

"""
    AutoRegressiveNoise <: AbstractNoise

Not implemented.
"""
struct AutoRegressiveNoise <: AbstractNoise end

""" 
    ExponentialNoise <: AbstractNoise

Type for generating noise with exponential decay in AR spectrum.

Tip: To manually create noise samples use the [`simulate_noise`](@ref) function.

!!! warning
    With the current implementation we try to get exponential decay over the whole autoregressive (AR) spectrum, which is N samples (the total number of samples in the signal) long. This involves the inversion of a Cholesky matrix of size NxN matrix, which will need lots of RAM for non-trivial problems.

# Fields
- `noiselevel = 1` (optional): Factor that is used to scale the noise.
- `ν = 1.5 ` (optional): Exponential factor of AR decay "nu".

# Examples
```julia-repl
julia> noise = ExponentialNoise()
ExponentialNoise
  noiselevel: Int64 1
  ν: Float64 1.5

julia> using StableRNGs

julia> simulate_noise(StableRNG(1), noise, 5)
5-element Vector{Float64}:
  -5.325200748641231
  -3.437402125380177
   2.7852625669058884
  -1.5381022393382109
 -14.818799857226612
```
See also [`PinkNoise`](@ref), [`RedNoise`](@ref), [`NoNoise`](@ref), [`WhiteNoise`](@ref).
"""
@with_kw struct ExponentialNoise <: AbstractNoise
    noiselevel = 1
    ν = 1.5 # exponential factor of AR decay "nu"
end

#-----------------------------
# Noise simulation functions
#-----------------------------

"""
    simulate_noise(rng, t::AbstractNoise, n::Int)

Generate noise samples of the given type `t`.

For details, see the documentation of the individual noise types.
Use `subtypes(AbstractNoise)` for a list of the implemented noise types.

# Arguments
- `rng::AbstractRNG`: Random number generator (RNG) to make the process reproducible.
- `t::AbstractNoise`: Instance of a noise type e.g. `PinkNoise()`.
- `n::Int`: The number of noise samples that should be generated.

# Returns
- `Vector`: Vector of length `n` containing the noise samples.

# Examples
```julia-repl
# Here we use White Noise as an example but it works in the same way for the other noise types.
julia> noise = WhiteNoise()
WhiteNoise
  noiselevel: Int64 1
  imfilter: Int64 0

julia> using StableRNGs

julia> simulate_noise(StableRNG(1), noise, 3)
3-element Vector{Float64}:
 -0.5325200748641231
  0.098465514284785
  0.7528865221245234
```
"""
function simulate_noise end


function simulate_noise(rng, t::Union{PinkNoise,RedNoise}, n::Int)
    return t.noiselevel .* rand(rng, t.func(n, 1.0))
end

<<<<<<< HEAD
=======

>>>>>>> 2650de36
function simulate_noise(rng, t::NoNoise, n::Int)
    return zeros(n)
end


function simulate_noise(rng, t::WhiteNoise, n::Int)
    noisevector = randn(rng, n)
    if !isnothing(t.imfilter)
        noisevector = imfilter(noisevector, Kernel.gaussian((t.imfilter,)))
    end
    return t.noiselevel .* noisevector
end


function simulate_noise(rng, t::RealisticNoise, n::Int)
    error("not implemented")
    return 0
end


function simulate_noise(rng, t::ExponentialNoise, n::Int)

    function exponential_correlation(x; nu = 1, length_ratio = 1)
        # Author: Jaromil Frossard
        # generate exponential function
        R = length(x) * length_ratio
        return exp.(-3 * (x / R) .^ nu)
    end

    Σ = Symmetric(Circulant(exponential_correlation([0:1:(n-1);], nu = t.ν)), :L)

    # cholesky(Σ) is n x n diagonal, lots of RAM :S
    return t.noiselevel .* 10 .* (randn(rng, n)'*cholesky(Σ).U)[1, :]
end


"""
    add_noise!(rng, noisetype::AbstractNoise, signal)

Generate and add noise to a signal.

Assumes that the signal can be linearized, that is, that the noise is stationary.
"""
function add_noise!(rng, noisetype::AbstractNoise, signal)

    # generate noise
    noise = simulate_noise(deepcopy(rng), noisetype, length(signal))

    noise = reshape(noise, size(signal))

    # add noise to data
    signal .+= noise

end<|MERGE_RESOLUTION|>--- conflicted
+++ resolved
@@ -240,10 +240,7 @@
     return t.noiselevel .* rand(rng, t.func(n, 1.0))
 end
 
-<<<<<<< HEAD
-=======
-
->>>>>>> 2650de36
+
 function simulate_noise(rng, t::NoNoise, n::Int)
     return zeros(n)
 end
