--- conflicted
+++ resolved
@@ -39,7 +39,6 @@
     If no `design.rng` was defined for `SequenceDesign`, we replace it with the `simulation`-function call `rng` object
 
 """
-<<<<<<< HEAD
 
 
 function simulate(design::AbstractDesign, signal, onset::AbstractOnset, args...; kwargs...)
@@ -48,9 +47,6 @@
 end
 
 function simulate(
-=======
-simulate(
->>>>>>> 2c34e5e7
     rng::AbstractRNG,
     design::AbstractDesign,
     signal,
