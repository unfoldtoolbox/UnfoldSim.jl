# helper to move input ::Component to ::Vector{Component}
Simulation(
    design::AbstractDesign,
    component::AbstractComponent,
    onset::AbstractOnset,
    noisetype::AbstractNoise,
) = Simulation(design, [component], onset, noisetype)


<<<<<<< HEAD

function simulate(design::AbstractDesign, signal, onset::AbstractOnset, args...; kwargs...)
=======
function simulate(
    design::AbstractDesign,
    components,
    onset::AbstractOnset,
    args...;
    kwargs...,
)
>>>>>>> 2650de36
    @warn "No random generator defined, used the default (`Random.MersenneTwister(1)`) with a fixed seed. This will always return the same results and the user is strongly encouraged to provide their own random generator!"
    simulate(MersenneTwister(1), design, components, onset, args...; kwargs...)
end


"""
    simulate(
    rng::AbstractRNG,
    design::AbstractDesign,
    components,
    onset::AbstractOnset,
    noise::AbstractNoise = NoNoise();
    return_epoched = false,
    )

	simulate(
    design::AbstractDesign,
    components,
    onset::AbstractOnset,
    noise::AbstractNoise = NoNoise();
    return_epoched = false,
    )

<<<<<<< HEAD

=======
Simulate continuous or epoched signal, given `design`, [Array of] `component`, `onset` and 
optional `noise` and `rng`. Main simulation function.

# Arguments
- `rng::AbstractRNG` (optional): Random number generator, important to ensure reproducibility.
- `design::AbstractDesign`: Desired experimental design.
- `components`: `Component`(s) for the desired signal.
- `onset::AbstractOnset`: Desired inter-onset distance distribution.
- `noise::AbstractNoise = NoNoise()` (optional): Desired noise.

# Keyword arguments
- `return_epoched::Bool = false`: If set to `true` epoched data is returned, otherwise a continuous signal is returned (see also Notes below).

# Returns
- `(signal, events)::Tuple{Array, DataFrame}`:
    - `signal` : Generated signal. Depending on the design, on the components and on 
        `return_epoched`, the output can be a 1-D, 2-D, 3-D or 4-D Array. 
        For example, a 4-D Array would have the dimensions `channels x time x trials x subjects`.
    - `events`: Generated events data frame with latencies.

# Examples
Adapted from the [quickstart tutorial](https://unfoldtoolbox.github.io/UnfoldSim.jl/stable/generated/tutorials/quickstart/) in the UnfoldSim docs.
```julia-repl
julia> using Random # to get an RNG

julia> design =
    SingleSubjectDesign(; conditions = Dict(:cond_A => ["level_A", "level_B"])) |>
    x -> RepeatDesign(x, 10);

julia> component = LinearModelComponent(; 
    basis = [0, 0, 0, 0.5, 1, 1, 0.5, 0, 0],
    formula = @formula(0 ~ 1 + cond_A),
    β = [1, 0.5],
);

julia> onset = UniformOnset(; width = 20, offset = 4);

julia> noise = PinkNoise(; noiselevel = 0.2);

# Variant 1: Use a custom RNG.
julia> data, events = simulate(MersenneTwister(2), design, component, onset, noise);

julia> data
293-element Vector{Float64}:
 -0.013583193323430123
  0.09159433856866195
  ⋮
 -0.25190584567097907
 -0.20179992275876316

julia> events
20×2 DataFrame
 Row │ cond_A   latency 
     │ String   Int64   
─────┼──────────────────
   1 │ level_A        9
   2 │ level_B       20
   3 │ level_A       27
   4 │ level_B       37
  ⋮  │    ⋮        ⋮
  18 │ level_B      257
  19 │ level_A      271
  20 │ level_B      284
         13 rows omitted

# Variant 2: Without specifying an RNG, MersenneTwister(1) will be used for the simulation.
julia> data1, events1 = simulate(design, component, onset, noise);
┌ Warning: No random generator defined, used the default (`Random.MersenneTwister(1)`) with a fixed seed. This will always return the same results and the user is strongly encouraged to provide their own random generator!
```

# Notes
Some remarks on how the noise is added:
- If `return_epoched = true` and `onset = NoOnset()` the noise is added to the epoched data matrix.
- If `onset` is not `NoOnset`, a continuous signal is created and the noise is added to this 
    i.e. this means that the noise won't be the same as in the `onset = NoOnset()` case even if `return_epoched = true`.
- The case `return_epoched = false` and `onset = NoOnset()` is not possible and therefore 
    covered by an assert statement.

Additional remarks on the overlap of adjacent signals when `return_epoched = true`:
- If `onset = NoOnset()` there will not be any overlapping signals in the data because the onset calculation and conversion to a continuous signal is skipped.
- If an inter-onset distance distribution is given, a continuous signal(potentially with overlap) is constructed and partitioned into epochs afterwards.
>>>>>>> 2650de36
"""


function simulate(
    rng::AbstractRNG,
    design::AbstractDesign,
    components,
    onset::AbstractOnset,
    noise::AbstractNoise = NoNoise();
    kwargs...,
<<<<<<< HEAD
)

    simulate(rng, Simulation(design, signal, onset, noise); kwargs...)
end
=======
) = simulate(rng, Simulation(design, components, onset, noise); kwargs...)
>>>>>>> 2650de36


function simulate(rng::AbstractRNG, simulation::Simulation; return_epoched::Bool = false)
    (; design, components, onset, noisetype) = simulation

    # equivalent to !(isa(onset,NoOnset) && return_epoched == false)
    @assert !isa(onset, NoOnset) || return_epoched == true "It is not possible to get continuous data without specifying a specific onset distribution. Please either specify an onset distribution (other than `NoOnset`) or set `return_epoched = true` to get epoched data without overlap."

    # create epoch data / responses
    responses = simulate_responses(deepcopy(rng), components, simulation)

    # create events data frame
    events = UnfoldSim.generate_events(deepcopy(rng), design)

    if isa(onset, NoOnset)
        # reshape the responses such that the last dimension is split in two dimensions (trials per subject and subject)
        # such that the resulting dimensions are dimensions: channels x times x trials x subjects
        # TODO: This assumes a balanced design, but create_continuous_signal also assumes this, so we should be fine ;)
        size_responses = size(responses)
        signal = reshape(responses, size_responses[1:end-1]..., size(design)...)
    else # if there is an onset distribution given the next step is to create a continuous signal
        signal, latencies = create_continuous_signal(deepcopy(rng), responses, simulation)
        events.latency = latencies
    end

    add_noise!(deepcopy(rng), noisetype, signal)

    # In case the data should be epoched & onset distribution is given i.e. the signals might be overlapping
    if return_epoched && !isa(onset, NoOnset)

        # use epoch function to epoch the continuous (possibly overlapping) signal
        if length(size(design)) == 1 # if there is only one subject
            signal = epoch(signal, events, (0, maxlength(components) - 1), 1)
        else # multi-subject case
            events_epoch = groupby(events, :subject) |> collect
            # Epoch data per subject
            # Note: Ref() is needed to prevent broadcasting of τ and sfreq (due to applying epoch elementwise)
            signal =
                epoch.(
                    eachslice(signal, dims = length(size(signal))),
                    events_epoch,
                    Ref((0, maxlength(components) - 1)),
                    Ref(1),
                )

            # TODO: This assumes a balanced design, but create_continuous_signal also assumes this, so we should be fine ;)
            # Concatenate the epoched data of all subjects again.
            signal = reshape(reduce(hcat, vec.(signal)), size(signal[1])..., length(signal))
            #cat(signal..., dims = length(size(responses)) + 1) #TODO: find a way to use always the right dims
        end


    end
    return signal, events

end


"""
    create_continuous_signal(rng, responses, simulation)

Simulate onset latencies and add together a continuous signal, based on the given responses and simulation parameters. Helper function.

# Arguments
- `rng`: Random number generator, important to ensure reproducibility.
- `responses`: Responses to be combined with the given onsets.
- `simulation`: Simulation parameters, including design, components, onsets, and noisetype.

# Returns
- `(signal, latencies)::Tuple{Array, Array}`:
    - `signal` contains the generated signal. Has the dimensions `channels x continuous_time x subjects`.
    - `latencies` contains the onset latencies.

# Examples
```julia-repl
julia> using StableRNGs # to get an RNG

julia> design = SingleSubjectDesign(; conditions = Dict(:cond => ["natural", "artificial"]));

julia> c1 = LinearModelComponent(; basis = p100(), formula = @formula(0 ~ 1 + cond), β = [1, 0.5]);

julia> c2 = LinearModelComponent(; basis = p300(), formula = @formula(0 ~ 1), β = [2]);

julia> simulation = Simulation(design, [c1, c2], UniformOnset(; width = 0, offset = 30), PinkNoise());

julia> responses = simulate_responses(StableRNG(1), [c1, c2], simulation)
45×2 Matrix{Float64}:
 0.0        0.0
 0.0        0.0
 ⋮          
 0.0233794  0.0233794
 0.0        0.0

julia> signal, latencies = UnfoldSim.create_continuous_signal(StableRNG(1), responses, simulation);

julia> signal
106-element Vector{Float64}:
 0.0
 0.0
 0.0
 ⋮
 0.023379444289913343
 0.0
 0.0

 julia> latencies
2-element Vector{Int64}:
 31
 61
```
"""
function create_continuous_signal(rng, responses, simulation)

    (; design, components, onset, noisetype) = simulation

    n_subjects = length(size(design)) == 1 ? 1 : size(design)[2]
    n_trials = size(design)[1]
    n_chan = n_channels(components)

    # we only need to simulate onsets & pull everything together, if we 
    # want a continuous signal 	
    onsets = simulate_onsets(deepcopy(rng), onset, simulation)

    # flatten onsets (since subjects are concatenated in the events df)
    latencies = onsets[:,]

    # combine responses with onsets
    max_length_component = maxlength(components)
    offset_range = maxoffset(simulation.components) - minoffset(simulation.components)
    max_length_continuoustime =
        Int(ceil(maximum(onsets))) .+ max_length_component .+ offset_range


    signal = zeros(n_chan, max_length_continuoustime, n_subjects)
    @debug size(signal), offset_range
    for e = 1:n_chan
        for s = 1:n_subjects
            for i = 1:n_trials
                one_onset = onsets[CartesianIndex(i, s)]
                add_responses!(
                    signal,
                    responses,
                    e,
                    s,
                    one_onset+minoffset(simulation.components):one_onset+max_length_component-1+maxoffset(
                        simulation.components,
                    ),
                    (s - 1) * n_trials + i,
                )
            end
        end
    end

    # not all designs have multiple subjects
    if n_subjects == 1
        signal = dropdims(signal, dims = 3)
    end

    # not all designs have multiple channels
    if n_chan == 1
        signal = dropdims(signal, dims = 1)
    end

    return signal, latencies
end


"""
    add_responses!(signal, responses::Vector, e, s, tvec, trial_idx)
    add_responses!(signal, responses::Matrix, e, s, tvec, trial_idx)
    add_responses!(signal, responses::AbstractArray, e, s, tvec, trial_idx)

Add (in-place) the given `responses` to the `signal`, for both 2D (1 channel) and 3D (X channel case). Helper function.

# Arguments
- `signal`: Continuous EEG signal to be modified in place. Has the dimensions `channels x continuous_time x subjects`.
- `responses::Union{Vector, Matrix, AbstractArray}`: Responses to be added. In the multi-channel case, the dimensions are `channels x maxlength(components) x length(simulation.design)`, else `maxlength(components) x length(simulation.design)`.  The data for all the subjects and their respective trials is concatenated.
- `e`: Index of the channel (in `signal`) for which to add the response.
- `s`: Index of the subject (in `signal`) for which to add the response.
- `tvec`: Time points (indices in `signal`) at which to add the response.
- `trial_idx`: Index of the particular trial (in `responses`) from where the response is to be added.

# Returns
- `Nothing`: `signal` is modified in-place.

# Examples
```julia-repl
julia> signal, responses, tvec = zeros(5,15,2), ones(5,6), 1:5;

julia> UnfoldSim.add_responses!(signal, responses, 1, 2, tvec, 5);

julia> signal
5×15×2 Array{Float64, 3}:
[:, :, 1] =
 0.0  0.0  0.0  0.0  0.0  0.0  0.0  0.0  0.0  0.0  0.0  0.0  0.0  0.0  0.0
 0.0  0.0  0.0  0.0  0.0  0.0  0.0  0.0  0.0  0.0  0.0  0.0  0.0  0.0  0.0
 0.0  0.0  0.0  0.0  0.0  0.0  0.0  0.0  0.0  0.0  0.0  0.0  0.0  0.0  0.0
 0.0  0.0  0.0  0.0  0.0  0.0  0.0  0.0  0.0  0.0  0.0  0.0  0.0  0.0  0.0
 0.0  0.0  0.0  0.0  0.0  0.0  0.0  0.0  0.0  0.0  0.0  0.0  0.0  0.0  0.0

[:, :, 2] =
 1.0  1.0  1.0  1.0  1.0  0.0  0.0  0.0  0.0  0.0  0.0  0.0  0.0  0.0  0.0
 0.0  0.0  0.0  0.0  0.0  0.0  0.0  0.0  0.0  0.0  0.0  0.0  0.0  0.0  0.0
 0.0  0.0  0.0  0.0  0.0  0.0  0.0  0.0  0.0  0.0  0.0  0.0  0.0  0.0  0.0
 0.0  0.0  0.0  0.0  0.0  0.0  0.0  0.0  0.0  0.0  0.0  0.0  0.0  0.0  0.0
 0.0  0.0  0.0  0.0  0.0  0.0  0.0  0.0  0.0  0.0  0.0  0.0  0.0  0.0  0.0
```
"""
function add_responses!(signal, responses::Vector, e, s, tvec, trial_idx)
    @views signal[e, tvec, s] .+= responses[:, trial_idx]
end
<<<<<<< HEAD
function add_responses!(signal, responses::Matrix, e, s, tvec, erpvec)#
    #    @debug size(signal), size(responses), e, s, size(tvec), size(erpvec)
    #@debug tvec, erpvec
    @views signal[e, tvec, s] .+= responses[:, erpvec]
=======
function add_responses!(signal, responses::Matrix, e, s, tvec, trial_idx)
    @views signal[e, tvec, s] .+= responses[:, trial_idx]
>>>>>>> 2650de36
end
function add_responses!(signal, responses::AbstractArray, e, s, tvec, trial_idx)
    @views signal[e, tvec, s] .+= responses[e, :, trial_idx]
end<|MERGE_RESOLUTION|>--- conflicted
+++ resolved
@@ -7,10 +7,6 @@
 ) = Simulation(design, [component], onset, noisetype)
 
 
-<<<<<<< HEAD
-
-function simulate(design::AbstractDesign, signal, onset::AbstractOnset, args...; kwargs...)
-=======
 function simulate(
     design::AbstractDesign,
     components,
@@ -18,7 +14,6 @@
     args...;
     kwargs...,
 )
->>>>>>> 2650de36
     @warn "No random generator defined, used the default (`Random.MersenneTwister(1)`) with a fixed seed. This will always return the same results and the user is strongly encouraged to provide their own random generator!"
     simulate(MersenneTwister(1), design, components, onset, args...; kwargs...)
 end
@@ -42,9 +37,6 @@
     return_epoched = false,
     )
 
-<<<<<<< HEAD
-
-=======
 Simulate continuous or epoched signal, given `design`, [Array of] `component`, `onset` and 
 optional `noise` and `rng`. Main simulation function.
 
@@ -126,7 +118,6 @@
 Additional remarks on the overlap of adjacent signals when `return_epoched = true`:
 - If `onset = NoOnset()` there will not be any overlapping signals in the data because the onset calculation and conversion to a continuous signal is skipped.
 - If an inter-onset distance distribution is given, a continuous signal(potentially with overlap) is constructed and partitioned into epochs afterwards.
->>>>>>> 2650de36
 """
 
 
@@ -137,14 +128,7 @@
     onset::AbstractOnset,
     noise::AbstractNoise = NoNoise();
     kwargs...,
-<<<<<<< HEAD
-)
-
-    simulate(rng, Simulation(design, signal, onset, noise); kwargs...)
-end
-=======
 ) = simulate(rng, Simulation(design, components, onset, noise); kwargs...)
->>>>>>> 2650de36
 
 
 function simulate(rng::AbstractRNG, simulation::Simulation; return_epoched::Bool = false)
@@ -356,15 +340,8 @@
 function add_responses!(signal, responses::Vector, e, s, tvec, trial_idx)
     @views signal[e, tvec, s] .+= responses[:, trial_idx]
 end
-<<<<<<< HEAD
-function add_responses!(signal, responses::Matrix, e, s, tvec, erpvec)#
-    #    @debug size(signal), size(responses), e, s, size(tvec), size(erpvec)
-    #@debug tvec, erpvec
-    @views signal[e, tvec, s] .+= responses[:, erpvec]
-=======
 function add_responses!(signal, responses::Matrix, e, s, tvec, trial_idx)
     @views signal[e, tvec, s] .+= responses[:, trial_idx]
->>>>>>> 2650de36
 end
 function add_responses!(signal, responses::AbstractArray, e, s, tvec, trial_idx)
     @views signal[e, tvec, s] .+= responses[e, :, trial_idx]
