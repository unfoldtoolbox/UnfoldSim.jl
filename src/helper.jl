--- conflicted
+++ resolved
@@ -15,30 +15,6 @@
 Function to convert output similar to unfold (data, evts)
 """
 function convert(eeg, onsets, design, n_ch, ; reshape = true)
-<<<<<<< HEAD
-	evt = UnfoldSim.generate(design)
-	@debug size(eeg)
-	if reshape
-		n_subj = length(size(design)) == 1 ? 1 : size(design)[2]
-
-		if n_ch == 1
-			data = eeg[:,]
-
-			evt.latency = (onsets' .+ range(0, size(eeg, 2) - 1) .* size(eeg, 1))'[:,]
-		elseif n_subj == 1
-			data = eeg
-			@debug size(onsets)
-			evt.latency = onsets
-		else # multi subject + multi channel
-			data = eeg[:, :]
-			evt.latency = (onsets' .+ range(0, size(eeg, 3) - 1) .* size(eeg, 2))'[:,]
-		end
-	else
-		data = eeg
-	end
-
-	return data, evt
-=======
     evt = UnfoldSim.generate(design)
     @debug size(eeg)
     if reshape
@@ -61,7 +37,6 @@
     end
 
     return data, evt
->>>>>>> 21e46a4c
 
 end
 
@@ -103,54 +78,6 @@
 ```
 """
 function closest_src(head::Hartmut, label::String)
-<<<<<<< HEAD
-
-	pos = head.cortical["pos"]
-	ix = findall(head.cortical["label"] .== label)
-	@assert sum(ix) > 0 """could not find label $label in hartmut.cortical["label"] - try unique(hartmut.cortical["label"]) for a list"""
-
-    ix = UnfoldSim.closest_src(mean(pos[ix, :], dims = 1)[1, :], pos)
-    return ix
-end
-
-
-# Adapted from Unfold.jl: https://github.com/unfoldtoolbox/Unfold.jl/blob/b3a21c2bb7e93d2f45ec64b0197f4663a6d7939a/src/utilities.jl#L40
-
-# One channel case
-function epoch(data::AbstractVector, args...; kwargs...)
-    data_r = reshape(data, (1, :))
-    ep = epoch(data_r, args...; kwargs...)
-    return dropdims(ep; dims = 1)
-end
-
-function epoch(
-    data::AbstractArray{T,2},
-    events,
-    τ::Tuple{Number,Number},
-    sfreq;
-    eventtime::Symbol = :latency,
-) where {T<:Union{Missing,Number}}
-    # data: channels x times
-
-    # partial taken from EEG.jl
-
-    numEpochs = size(events, 1)
-
-    times = range(τ[1], stop = τ[2], step = 1 ./ sfreq)
-    lenEpochs = length(times)
-    numChans = size(data, 1)
-    epochs = Array{T}(undef, Int(numChans), Int(lenEpochs), Int(numEpochs))
-
-
-    # User feedback
-    @debug "Creating epochs: $numChans x $lenEpochs x $numEpochs"
-
-    for si ∈ 1:size(events, 1)
-        # d_start and d_end are the start and end of the epoch (in samples) in the data
-        d_start = Int(round(events[si, eventtime]) + times[1] .* sfreq)
-        d_end = Int(round(events[si, eventtime]) + times[end] .* sfreq)
-
-=======
 
     pos = head.cortical["pos"]
     ix = findall(head.cortical["label"] .== label)
@@ -197,7 +124,6 @@
         d_start = Int(round(events[si, eventtime]) + times[1] .* sfreq)
         d_end = Int(round(events[si, eventtime]) + times[end] .* sfreq)
 
->>>>>>> 21e46a4c
         # e_start and e_end are the start and end within the epoch (in samples)
         e_start = 1
         e_end = lenEpochs
