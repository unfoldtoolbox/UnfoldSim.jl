using UnfoldSim
using Documenter
using Glob
using Literate


GENERATED = joinpath(@__DIR__, "src", "generated")
SOURCE = joinpath(@__DIR__, "literate")

for subfolder ∈ ["explanations", "HowTo", "tutorials", "reference"]
    local SOURCE_FILES = Glob.glob(subfolder * "/*.jl", SOURCE)
    #config=Dict(:repo_root_path=>"https://github.com/unfoldtoolbox/UnfoldSim")
    foreach(fn -> Literate.markdown(fn, GENERATED * "/" * subfolder), SOURCE_FILES)

end


DocMeta.setdocmeta!(UnfoldSim, :DocTestSetup, :(using UnfoldSim); recursive = true)

makedocs(;
    modules = [UnfoldSim],
    authors = "Judith Schepers, Luis Lips, Maanik Marathe, Benedikt Ehinger",
    #repo="https://github.com/unfoldtoolbox/UnfoldSim.jl/blob/{commit}{path}#{line}",
    repo = Documenter.Remotes.GitHub("unfoldtoolbox", "UnfoldSim.jl"),
    sitename = "UnfoldSim.jl",
    format = Documenter.HTML(;
        prettyurls = get(ENV, "CI", "false") == "true",
        canonical = "https://unfoldtoolbox.github.io/UnfoldSim.jl",
        edit_link = "main",
        sidebar_sitename = false,
        assets = String[],
    ),
    pages = [
        "Home" => "index.md",
        "Tutorials" => [
            "Quickstart" => "generated/tutorials/quickstart.md",
            "Simulate event-related potentials (ERPs)" => "generated/tutorials/simulateERP.md",
            "Power analysis" => "generated/tutorials/poweranalysis.md",
            "Multi-subject simulation" => "generated/tutorials/multisubject.md",
        ],
        "Reference" => [
            "Overview of functionality" => "./generated/reference/overview.md",
            "Overview: Experimental design types" => "./generated/reference/designtypes.md",
            "Overview: Basis function (component) types" => "./generated/reference/basistypes.md",
            "Overview: Onset types" => "./generated/reference/onsettypes.md",
            "Overview: Noise types" => "./generated/reference/noisetypes.md",
        ],
        "HowTo" => [
<<<<<<< HEAD
            "Define a new, (imbalanced) design" => "./generated/HowTo/newDesign.md",
            "Use a component-basis-function (duration)" => "./generated/HowTo/componentfunction.md",
=======
            "Define a new (imbalanced) design" => "./generated/HowTo/newDesign.md",
>>>>>>> c4f8bdad
            "Get multiple trials with identical subject/item combinations" => "./generated/HowTo/repeatTrials.md",
            "Define a new component (with variable duration and shift)" => "./generated/HowTo/newComponent.md",
            "Generate multi channel data" => "./generated/HowTo/multichannel.md",
            "Use existing experimental designs & onsets in the simulation" => "./generated/HowTo/predefinedData.md",
<<<<<<< HEAD
            "Produce specific sequences of events" => "./generated/HowTo/sequence.md",
=======
>>>>>>> c4f8bdad
        ],
        "API / Docstrings" => "api.md",
    ],
)

deploydocs(;
    repo = "github.com/unfoldtoolbox/UnfoldSim.jl",
    devbranch = "main",
    push_preview = true,
)<|MERGE_RESOLUTION|>--- conflicted
+++ resolved
@@ -46,20 +46,15 @@
             "Overview: Noise types" => "./generated/reference/noisetypes.md",
         ],
         "HowTo" => [
-<<<<<<< HEAD
-            "Define a new, (imbalanced) design" => "./generated/HowTo/newDesign.md",
+
+            "Define a new (imbalanced) design" => "./generated/HowTo/newDesign.md",
             "Use a component-basis-function (duration)" => "./generated/HowTo/componentfunction.md",
-=======
-            "Define a new (imbalanced) design" => "./generated/HowTo/newDesign.md",
->>>>>>> c4f8bdad
             "Get multiple trials with identical subject/item combinations" => "./generated/HowTo/repeatTrials.md",
             "Define a new component (with variable duration and shift)" => "./generated/HowTo/newComponent.md",
             "Generate multi channel data" => "./generated/HowTo/multichannel.md",
             "Use existing experimental designs & onsets in the simulation" => "./generated/HowTo/predefinedData.md",
-<<<<<<< HEAD
             "Produce specific sequences of events" => "./generated/HowTo/sequence.md",
-=======
->>>>>>> c4f8bdad
+
         ],
         "API / Docstrings" => "api.md",
     ],
