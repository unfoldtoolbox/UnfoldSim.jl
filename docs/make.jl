--- conflicted
+++ resolved
@@ -15,11 +15,11 @@
 end
 
 
-DocMeta.setdocmeta!(UnfoldSim, :DocTestSetup, :(using UnfoldSim); recursive=true)
+DocMeta.setdocmeta!(UnfoldSim, :DocTestSetup, :(using UnfoldSim); recursive = true)
 
 makedocs(;
-    modules=[UnfoldSim],
-    authors="Luis Lips, Benedikt Ehinger, Judith Schepers",
+    modules = [UnfoldSim],
+    authors = "Luis Lips, Benedikt Ehinger, Judith Schepers",
     #repo="https://github.com/unfoldtoolbox/UnfoldSim.jl/blob/{commit}{path}#{line}",
     repo = Documenter.Remotes.GitHub("unfoldtoolbox", "UnfoldSim.jl"),
     sitename = "UnfoldSim.jl",
@@ -47,10 +47,7 @@
             "Repeating a design" => "./generated/HowTo/repeatTrials.md",
             "Define a new duration & jitter component" => "./generated/HowTo/newComponent.md",
             "Generate multi channel data" => "./generated/HowTo/multichannel.md",
-<<<<<<< HEAD
             "Use predefined design / onsets data" => "./generated/HowTo/predefinedData.md",
-=======
->>>>>>> 21e46a4c
         ],
         "DocStrings" => "api.md",
     ],
