using UnfoldSim
using Random
using CairoMakie


# !!! tip
#       Use `subtypes(AbstractNoise)` (or `subtypes(AbstractComponent)` etc.) to find already implemented building blocks.

# ## "Experimental" Design
# Define a 1 x 2 design with 20 trials. That is, one condition (`condaA`) with two levels.
<<<<<<< HEAD
design = SingleSubjectDesign(;
        conditions=Dict(:condA => ["levelA", "levelB"])
) |> x -> RepeatDesign(x, 10);
=======
design =
    SingleSubjectDesign(; conditions = Dict(:condA => ["levelA", "levelB"])) |>
    x -> RepeatDesign(x, 10);
>>>>>>> 21e46a4c

# #### Component / Signal
# Define a simple component and ground truth simulation formula. Akin to ERP components, we call one simulation signal a component.
# 
# !!! note 
#        You could easily specify multiple components by providing a vector of components, which are automatically added at the same onsets. This procedure simplifies to generate some response that is independent of simulated condition, whereas other depends on it.
signal = LinearModelComponent(;
<<<<<<< HEAD
        basis=[0, 0, 0, 0.5, 1, 1, 0.5, 0, 0],
        formula=@formula(0 ~ 1 + condA),
        β=[1, 0.5]
=======
    basis = [0, 0, 0, 0.5, 1, 1, 0.5, 0, 0],
    formula = @formula(0 ~ 1 + condA),
    β = [1, 0.5],
>>>>>>> 21e46a4c
);

# #### Onsets and Noise
# We will start with a uniform (but overlapping, `offset` < `length(signal.basis)`) onset-distribution
<<<<<<< HEAD
onset = UniformOnset(; width=20, offset=4);

# And we will use some noise
noise = PinkNoise(; noiselevel=0.2);

# ## Combine & Generate
# finally, we will simulate some data
data, events = simulate(MersenneTwister(1), design, signal, onset, noise);
# Data is a `n-sample` Vector (but could be a 2D-Array for e.g. `MultiSubjectDesign`).
=======
onset = UniformOnset(; width = 20, offset = 4);

# And we will use some noise
noise = PinkNoise(; noiselevel = 0.2);

# ## Combine & Generate
# We will put it all together in one `Simulation` type
simulation = Simulation(design, signal, onset, noise);

# finally, we will simulate some data
data, events = simulate(MersenneTwister(1), simulation);
# Data is a `n-sample` Vector (but could be a Matrix for e.g. `MultiSubjectDesign`).
>>>>>>> 21e46a4c

# events is a DataFrame that contains a column `latency` with the onsets of events.

# ## Plot them!
<<<<<<< HEAD
lines(data; color="black")
vlines!(events.latency; color=["orange", "teal"][1 .+ (events.condA.=="levelB")])
=======
lines(data; color = "black")
vlines!(events.latency; color = ["orange", "teal"][1 .+ (events.condA.=="levelB")])
>>>>>>> 21e46a4c
current_figure()<|MERGE_RESOLUTION|>--- conflicted
+++ resolved
@@ -8,15 +8,9 @@
 
 # ## "Experimental" Design
 # Define a 1 x 2 design with 20 trials. That is, one condition (`condaA`) with two levels.
-<<<<<<< HEAD
-design = SingleSubjectDesign(;
-        conditions=Dict(:condA => ["levelA", "levelB"])
-) |> x -> RepeatDesign(x, 10);
-=======
 design =
     SingleSubjectDesign(; conditions = Dict(:condA => ["levelA", "levelB"])) |>
     x -> RepeatDesign(x, 10);
->>>>>>> 21e46a4c
 
 # #### Component / Signal
 # Define a simple component and ground truth simulation formula. Akin to ERP components, we call one simulation signal a component.
@@ -24,30 +18,13 @@
 # !!! note 
 #        You could easily specify multiple components by providing a vector of components, which are automatically added at the same onsets. This procedure simplifies to generate some response that is independent of simulated condition, whereas other depends on it.
 signal = LinearModelComponent(;
-<<<<<<< HEAD
-        basis=[0, 0, 0, 0.5, 1, 1, 0.5, 0, 0],
-        formula=@formula(0 ~ 1 + condA),
-        β=[1, 0.5]
-=======
     basis = [0, 0, 0, 0.5, 1, 1, 0.5, 0, 0],
     formula = @formula(0 ~ 1 + condA),
     β = [1, 0.5],
->>>>>>> 21e46a4c
 );
 
 # #### Onsets and Noise
 # We will start with a uniform (but overlapping, `offset` < `length(signal.basis)`) onset-distribution
-<<<<<<< HEAD
-onset = UniformOnset(; width=20, offset=4);
-
-# And we will use some noise
-noise = PinkNoise(; noiselevel=0.2);
-
-# ## Combine & Generate
-# finally, we will simulate some data
-data, events = simulate(MersenneTwister(1), design, signal, onset, noise);
-# Data is a `n-sample` Vector (but could be a 2D-Array for e.g. `MultiSubjectDesign`).
-=======
 onset = UniformOnset(; width = 20, offset = 4);
 
 # And we will use some noise
@@ -60,16 +37,10 @@
 # finally, we will simulate some data
 data, events = simulate(MersenneTwister(1), simulation);
 # Data is a `n-sample` Vector (but could be a Matrix for e.g. `MultiSubjectDesign`).
->>>>>>> 21e46a4c
 
 # events is a DataFrame that contains a column `latency` with the onsets of events.
 
 # ## Plot them!
-<<<<<<< HEAD
-lines(data; color="black")
-vlines!(events.latency; color=["orange", "teal"][1 .+ (events.condA.=="levelB")])
-=======
 lines(data; color = "black")
 vlines!(events.latency; color = ["orange", "teal"][1 .+ (events.condA.=="levelB")])
->>>>>>> 21e46a4c
 current_figure()