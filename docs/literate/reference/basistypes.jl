--- conflicted
+++ resolved
@@ -46,13 +46,8 @@
 end
 f
 
-<<<<<<< HEAD
-# ## pupil
-# we use the simplified PuRF from Hoeks & Levelt, 1993. Note that https://www.science.org/doi/10.1126/sciadv.abi9979 show some evidence in their supplementary material, that the convolution model is not fully applicable.
-=======
 # ## Pupil
 # We use the simplified PuRF from Hoeks & Levelt, 1993. Note that https://www.science.org/doi/10.1126/sciadv.abi9979 show some evidence in their supplementary material, that the convolution model is not fully applicable.
->>>>>>> e2a20daa
 f = Figure()
 plotConfig = (:n=>5:3:15,
              :tmax=>0.5:0.2:1.1,
