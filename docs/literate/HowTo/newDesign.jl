--- conflicted
+++ resolved
@@ -3,11 +3,9 @@
 # A design specifies how much data is generated, and how the event-table(s)
 # should be generated. Already implemented examples are `MultiSubjectDesign` and `SingleSubjectDesign`.
 
-<<<<<<< HEAD
-# We need 3 things for a new design: a `struct<:AbstractDesign`, a `size` and a `generate` function.
-=======
+
 # We need 3 things for a new design: a `struct<:AbstractDesign`, a `size` and a `generate_events` function.
->>>>>>> c4f8bdad
+
 
 # ### Setup
 # ```@raw html
@@ -18,10 +16,8 @@
 using StableRNGs
 using DataFrames
 using Parameters
-<<<<<<< HEAD
-=======
 using Random
->>>>>>> c4f8bdad
+
 # ```@raw html
 # </details>
 # <br />
