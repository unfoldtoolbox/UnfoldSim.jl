--- conflicted
+++ resolved
@@ -5,11 +5,9 @@
 using DataFrames
 using Random
 
-<<<<<<< HEAD
+
 # ## Specifying a design
-=======
-# ## Specify design
->>>>>>> e2a20daa
+
 # We are using a one-level design for testing here.
 design = SingleSubjectDesign(conditions=Dict(:condA=>["levelA"]))
 
@@ -17,12 +15,9 @@
 c = LinearModelComponent(;basis=p100(),formula = @formula(0~1),β = [1]);
 c2 = LinearModelComponent(;basis=p300(),formula = @formula(0~1),β = [1]);
 
-<<<<<<< HEAD
+
 # ## The multichannel component
 # next similar to the nested design above, we can nest the component in a `MultichannelComponent`. We could either provide the projection marix manually, e.g.:
-=======
-# next similar to the nested design above, we can nest the component in a `MultichannelComponent`. We could either provide the projection matrix manually, e.g.:
->>>>>>> e2a20daa
 mc = UnfoldSim.MultichannelComponent(c, [1,2,-1,3,5,2.3,1])
 
 # or maybe more convenient: use the pair-syntax: Headmodel=>Label which makes use of a headmodel (HaRTmuT is currently easily available in UnfoldSim)
@@ -30,27 +25,19 @@
 mc = UnfoldSim.MultichannelComponent(c, hart=>"Left Postcentral Gyrus")
 mc2 = UnfoldSim.MultichannelComponent(c2, hart=>"Right Occipital Pole")
 
-<<<<<<< HEAD
 # !!! hint
 #     You could also specify a noise-specific component which is applied prior to projection & summing with other components
-=======
-# !!! info
-#       You could also specify a noise-specific component which is applied prior to projection & summing with other components.
->>>>>>> e2a20daa
 # 
 # finally we need to define the onsets of the signal
 onset = UniformOnset(;width=20,offset=4);
 
-<<<<<<< HEAD
 # ## Simulation
-=======
-# ## Simulation + Plotting
->>>>>>> e2a20daa
+
 # Now as usual we simulate data. Inspecting data shows our result is now indeed ~230 Electrodes large! Nice!
 data,events = simulate(MersenneTwister(1),design, [mc,mc2],  onset, PinkNoise(noiselevel=0.05)) 
 size(data)
 
-<<<<<<< HEAD
+
 # !!! hint
 #     The noise declared in the `simulate` function is added after mixing to channels, each channel receives independent noise. It is also possible to add noise to each individual component+source prior to projection. This would introduce correlated noise.
 #
@@ -58,15 +45,7 @@
 # Let's plot using Butterfly & Topoplot
 # first we convert the electrodes to positions usable in TopoPlots.jl
 pos3d = hart.electrodes["pos"];
-
 pos2d = to_positions(pos3d')
-=======
-# Let's plot using Butterfly & Topoplot: 
-# first we convert the electrodes to positions usable in TopoPlots.jl
-pos3d = hart.electrodes["pos"];
-
-pos2d = to_positions(pos3d');
->>>>>>> e2a20daa
 pos2d = [Point2f(p[1]+0.5,p[2]+0.5) for p in pos2d];
 
 # now plot!
