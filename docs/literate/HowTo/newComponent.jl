--- conflicted
+++ resolved
@@ -1,12 +1,10 @@
 # # Define a new component (with variable duration and shift)
 
 # We want a new component that changes its duration and shift depending on a column in the event design. This is somewhat already implemented in the HRF + Pupil bases.
-<<<<<<< HEAD
 # !!! hint
 #     if you are just interested to use duration-dependency in your simulation, check out the component-function tutorial
 
-=======
->>>>>>> c4f8bdad
+
 
 # ### Setup
 # ```@raw html
@@ -69,11 +67,8 @@
 end
 
 # ## Simulate data with the new component type
-<<<<<<< HEAD
 erp = UnfoldSim.simulate_component(
-=======
-erp = UnfoldSim.simulate(
->>>>>>> c4f8bdad
+
     MersenneTwister(1),
     TimeVaryingComponent(basis_shiftduration, 50),
     design,
