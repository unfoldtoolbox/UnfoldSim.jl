```@meta
CurrentModule = UnfoldSim
```

# UnfoldSim.jl Documentation

Welcome to [UnfoldSim.jl](https://github.com/unfoldtoolbox/UnfoldSim.jl): a Julia package for simulating multivariate timeseries data with a focus on EEG, especially event-related potentials (ERPs). 
The user provides four ingredients: 1) an experimental design, with both categorical and continuous variables, 2) event basis functions specified via linear or hierarchical models, 3) an inter-event onset distribution, and 4) a noise specification.

```@raw html
<div style="width:60%; margin: auto;">

<img src="https://github.com/unfoldtoolbox/UnfoldSim.jl/blob/assets/docs/src/assets/UnfoldSim_features_animation.gif?raw=true"/>
</div>
```

## Key features
- **Modularity:** Choose or implement different designs, components, onset distributions or noise types
- **Multi-subject** & complex experimental designs
- **Multi-channel** via EEG-forward models
- **Continuous or epoched** data with potentially **overlapping** signals
- Potential support for **other modalities**, e.g. single-voxel fMRI or pupil dilation

## Installation
```julia-repl
julia> using Pkg; Pkg.add("UnfoldSim")
```
For more detailed instructions please refer to [Installing Julia & UnfoldSim.jl](@ref).

## Usage example
#### Start simulating time series data
We offer some predefined (EEG) signals, check them out!
For instance, a P1/N170/P300 complex (containing three typical ERP components).

```@example quickstart
using UnfoldSim
using CairoMakie # plotting #hide
data, events = UnfoldSim.predef_eeg(; n_repeats = 1, noiselevel = 0.8)
<<<<<<< HEAD
=======

f = Figure(size = (900, 400)) #hide
ax = Axis( #hide
    f[1, 1], #hide
    title="Simulated EEG data", #hide
    titlesize=18, #hide
    xlabel="Time [samples]", #hide
    ylabel="Amplitude [µV]", #hide
    xlabelsize=16, #hide
    ylabelsize=16, #hide
    xgridvisible=false, #hide
    ygridvisible=false, #hide
) #hide

colors = ifelse.(events.condition .== "face", :orange , :teal) #hide

lines!(data; color="black") #hide
vlines!(events.latency; color=colors, label=events.condition) #hide
>>>>>>> 2650de36

xlims!(current_axis(), [0, 400]) #hide

current_figure() #hide
```

#### Or simulate epoched data directly
```@example quickstart
<<<<<<< HEAD
=======

data, events = UnfoldSim.predef_eeg(; n_repeats = 20, noiselevel = 0.8, return_epoched = true)

f2 = Figure(size = (900, 400)) #hide
ax = Axis( #hide
    f2[1, 1], #hide
    title="ERP image", #hide
    titlesize=18, #hide
    xlabel="Time [samples]", #hide
    ylabel="Trials", #hide
    xlabelsize=16, #hide
    ylabelsize=16, #hide
    xgridvisible=false, #hide
    ygridvisible=false, #hide
) #hide
hm = heatmap!(data[:, sortperm(events, [:condition, :continuous])]) #hide
Colorbar(f2[:, end+1], hm, label = "Amplitude [µV]") #hide

current_figure() #hide
```

## Where to start: Learning roadmap
#### 1. First steps
📌 Goal: Learn about the simulation workflow and run your first simulation\
🔗 [Quickstart](@ref) | [Simulate event-related potentials (ERPs)](@ref)

#### 2. Intermediate topics
📌 Goal: Learn about multi-subject and multi-channel simulations \
🔗 [Multi-subject simulation](@ref) | [Generate multi channel data](@ref)

#### 3. Advanced topics
📌 Goal: Learn how to implement your own experimental designs, components, etc.\
🔗 [Define a new (imbalanced) design](@ref) | [Define a new component (with variable duration and shift)](@ref) | [Use existing experimental designs & onsets in the simulation](@ref)

>>>>>>> 2650de36

## Statement of need
EEG researchers often analyze data containing (temporally) overlapping events (e.g. stimulus onset and button press, or consecutive eye-fixations), non-linear effects, and complex experimental designs. For a multitude of reasons, we often need to simulate such kinds of data: Simulated EEG data is useful to test preprocessing and analysis tools, validate statistical methods, illustrate conceptual issues, test toolbox functionalities, and find limitations of traditional analysis workflows. For instance, such simulation tools allow for testing the assumptions of new analysis algorithms and testing their robustness against any violation of these assumptions.

```@raw html
<!---
Note: The statement of need is also used in the `README.md`. Make sure that they are synchronized.
-->
```<|MERGE_RESOLUTION|>--- conflicted
+++ resolved
@@ -36,8 +36,6 @@
 using UnfoldSim
 using CairoMakie # plotting #hide
 data, events = UnfoldSim.predef_eeg(; n_repeats = 1, noiselevel = 0.8)
-<<<<<<< HEAD
-=======
 
 f = Figure(size = (900, 400)) #hide
 ax = Axis( #hide
@@ -56,7 +54,6 @@
 
 lines!(data; color="black") #hide
 vlines!(events.latency; color=colors, label=events.condition) #hide
->>>>>>> 2650de36
 
 xlims!(current_axis(), [0, 400]) #hide
 
@@ -65,8 +62,6 @@
 
 #### Or simulate epoched data directly
 ```@example quickstart
-<<<<<<< HEAD
-=======
 
 data, events = UnfoldSim.predef_eeg(; n_repeats = 20, noiselevel = 0.8, return_epoched = true)
 
@@ -101,7 +96,6 @@
 📌 Goal: Learn how to implement your own experimental designs, components, etc.\
 🔗 [Define a new (imbalanced) design](@ref) | [Define a new component (with variable duration and shift)](@ref) | [Use existing experimental designs & onsets in the simulation](@ref)
 
->>>>>>> 2650de36
 
 ## Statement of need
 EEG researchers often analyze data containing (temporally) overlapping events (e.g. stimulus onset and button press, or consecutive eye-fixations), non-linear effects, and complex experimental designs. For a multitude of reasons, we often need to simulate such kinds of data: Simulated EEG data is useful to test preprocessing and analysis tools, validate statistical methods, illustrate conceptual issues, test toolbox functionalities, and find limitations of traditional analysis workflows. For instance, such simulation tools allow for testing the assumptions of new analysis algorithms and testing their robustness against any violation of these assumptions.
