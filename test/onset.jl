--- conflicted
+++ resolved
@@ -27,17 +27,6 @@
         @test isapprox(std(log.(rand_vec)), 1; atol = 0.01)
 
         # test offset
-<<<<<<< HEAD
-        logNormalOnset = LogNormalOnset(; μ = 4, σ = 1, offset = 100)
-        rand_vec = UnfoldSim.rand_onsets(StableRNG(1), logNormalOnset, dummydesign)
-        @test minimum(rand_vec) > 100
-        # test Truncated
-        logNormalOnset =
-            LogNormalOnset(; μ = 4, σ = 1, truncate_lower = 10, truncate_upper = 100)
-        rand_vec = UnfoldSim.rand_onsets(StableRNG(1), logNormalOnset, dummydesign)
-        @test maximum(rand_vec) <= 100
-        @test minimum(rand_vec) >= 10
-=======
         lognormal_onset = LogNormalOnset(; μ = 4, σ = 1, offset = 100)
         rand_vec = UnfoldSim.simulate_interonset_distances(
             StableRNG(1),
@@ -47,15 +36,14 @@
         @test minimum(rand_vec) > 100
 
         # test Truncated
-        lognormal_onset = LogNormalOnset(; μ = 4, σ = 1, truncate_upper = 100)
+        lognormal_onset = LogNormalOnset(; μ = 4, σ = 1, truncate_lower = 10, truncate_upper = 100)
         rand_vec = UnfoldSim.simulate_interonset_distances(
             StableRNG(1),
             lognormal_onset,
             dummydesign,
         )
         @test maximum(rand_vec) <= 100
-        @test minimum(rand_vec) >= 0
->>>>>>> 17f3fe8a
+        @test minimum(rand_vec) >= 10
     end
     @testset "sim_onsets" begin
         # test accumulate always increasing
